--- conflicted
+++ resolved
@@ -241,12 +241,6 @@
 		}
 		decodeBlockDataResponse(msg, mt)
 		return nil
-<<<<<<< HEAD
-<<<<<<< HEAD
-=======
-=======
->>>>>>> 9d4ae855
-
 	case *pilosa.BulkColumnAttrRequest:
 		msg := &internal.BulkColumnAttrRequest{}
 		err := proto.Unmarshal(buf, msg)
@@ -256,10 +250,6 @@
 
 		decodeBulkColumnAttrRequest(msg, mt)
 		return nil
-<<<<<<< HEAD
->>>>>>> bulk support columnattr v2
-=======
->>>>>>> 9d4ae855
 	default:
 		panic(fmt.Sprintf("unhandled pilosa.Message of type %T: %#v", mt, m))
 	}
@@ -273,7 +263,7 @@
 		return encodeCreateIndexMessage(mt)
 	case *pilosa.DeleteIndexMessage:
 		return encodeDeleteIndexMessage(mt)
-	case *pilosa.CreateFieldMessage: 
+	case *pilosa.CreateFieldMessage:
 		return encodeCreateFieldMessage(mt)
 	case *pilosa.DeleteFieldMessage:
 		return encodeDeleteFieldMessage(mt)
@@ -303,7 +293,7 @@
 		return encodeNodeStatus(mt)
 	case *pilosa.Node:
 		return encodeNode(mt)
-	case *pilosa.QueryRequest: 
+	case *pilosa.QueryRequest:
 		return encodeQueryRequest(mt)
 	case *pilosa.QueryResponse:
 		return encodeQueryResponse(mt)
@@ -689,20 +679,11 @@
 	return &internal.RecalculateCaches{}
 }
 
-<<<<<<< HEAD
-<<<<<<< HEAD
-=======
-=======
->>>>>>> 9d4ae855
 func decodeBulkColumnAttrRequest(msg *internal.BulkColumnAttrRequest, m *pilosa.BulkColumnAttrRequest) {
 	m.ColumnAttrSets = make([]*pilosa.ColumnAttrSet, len(msg.ColumnAttrSets))
 	decodeColumnAttrSets(msg.ColumnAttrSets, m.ColumnAttrSets)
 }
 
-<<<<<<< HEAD
->>>>>>> bulk support columnattr v2
-=======
->>>>>>> 9d4ae855
 func decodeResizeInstruction(ri *internal.ResizeInstruction, m *pilosa.ResizeInstruction) {
 	m.JobID = ri.JobID
 	m.Node = &pilosa.Node{}
@@ -1130,9 +1111,9 @@
 	}
 }
 
-func encodeBulkColumnAttrRequest( a *pilosa.BulkColumnAttrRequest)*internal.BulkColumnAttrRequest{
+func encodeBulkColumnAttrRequest(a *pilosa.BulkColumnAttrRequest) *internal.BulkColumnAttrRequest {
 	return &internal.BulkColumnAttrRequest{
-		ColumnAttrSets 	: encodeColumnAttrSets(a.ColumnAttrSets ),
+		ColumnAttrSets: encodeColumnAttrSets(a.ColumnAttrSets),
 	}
 
 }

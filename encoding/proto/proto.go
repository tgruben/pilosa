--- conflicted
+++ resolved
@@ -950,26 +950,14 @@
 }
 
 func decodeFieldRows(a []*internal.FieldRow) []pilosa.FieldRow {
-	other := make([]pilosa.FieldRow, len(a))
-	for i := range a {
-<<<<<<< HEAD
-		other[i] = decodeFieldRow(a[i])
-	}
-	return other
-}
-
-func decodeFieldRow(pb *internal.FieldRow) pilosa.FieldRow {
-	return pilosa.FieldRow{
-		Field: pb.Field,
-		RowID: pb.RowID,
-	}
-=======
-		other[i].Field = a[i].Field
-		other[i].RowID = a[i].RowID
-	}
-	return other
->>>>>>> e03166d8
-}
+other := make([]pilosa.FieldRow, len(a))
+	       for i := range a {
+		       other[i].Field = a[i].Field
+			       other[i].RowID = a[i].RowID
+	       }
+       return other
+}
+
 
 func decodePairs(a []*internal.Pair) []pilosa.Pair {
 	other := make([]pilosa.Pair, len(a))
@@ -1036,28 +1024,14 @@
 func encodeFieldRows(a []pilosa.FieldRow) []*internal.FieldRow {
 	other := make([]*internal.FieldRow, len(a))
 	for i := range a {
-<<<<<<< HEAD
-		other[i] = encodeFieldRow(a[i])
-=======
 		other[i] = &internal.FieldRow{
 			Field: a[i].Field,
 			RowID: a[i].RowID,
 		}
->>>>>>> e03166d8
 	}
 	return other
 }
 
-<<<<<<< HEAD
-func encodeFieldRow(p pilosa.FieldRow) *internal.FieldRow {
-	return &internal.FieldRow{
-		Field: p.Field,
-		RowID: p.RowID,
-	}
-}
-
-=======
->>>>>>> e03166d8
 func encodePairs(a pilosa.Pairs) []*internal.Pair {
 	other := make([]*internal.Pair, len(a))
 	for i := range a {

--- conflicted
+++ resolved
@@ -124,9 +124,6 @@
 
 }
 
-<<<<<<< HEAD
-func (sc *SliceContainers) Reset() {
-=======
 func (sc *sliceContainers) Count() uint64 {
 	n := uint64(0)
 	for i := range sc.containers {
@@ -136,18 +133,13 @@
 }
 
 func (sc *sliceContainers) Reset() {
->>>>>>> 25622920
 	sc.keys = sc.keys[:0]
 	sc.containers = sc.containers[:0]
 	sc.lastContainer = nil
 	sc.lastKey = 0
 }
 
-<<<<<<< HEAD
-func (sc *SliceContainers) seek(key uint64) (int, bool) {
-=======
 func (sc *sliceContainers) seek(key uint64) (int, bool) {
->>>>>>> 25622920
 	i := search64(sc.keys, key)
 	found := true
 	if i < 0 {

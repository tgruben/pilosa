// Copyright 2017 Pilosa Corp.
//
// Licensed under the Apache License, Version 2.0 (the "License");
// you may not use this file except in compliance with the License.
// You may obtain a copy of the License at
//
//     http://www.apache.org/licenses/LICENSE-2.0
//
// Unless required by applicable law or agreed to in writing, software
// distributed under the License is distributed on an "AS IS" BASIS,
// WITHOUT WARRANTIES OR CONDITIONS OF ANY KIND, either express or implied.
// See the License for the specific language governing permissions and
// limitations under the License.

// Package roaring implements roaring bitmaps with support for incremental changes.
package roaring

import (
	"encoding/binary"
	"fmt"
	"hash/fnv"
	"io"
	"math/bits"
	"sort"
	"unsafe"

	"github.com/pkg/errors"
)

const (
	// MagicNumber is an identifier, in bytes 0-1 of the file.
	MagicNumber = uint32(12348)

	// storageVersion indicates the storage version, in byte 2.
	storageVersion = uint32(0)

	// NOTE: byte 3 stores user-defined flags.

	// cookie is the first 3 bytes in a roaring bitmap file,
	// formed by joining MagicNumber and storageVersion
	cookie = MagicNumber + storageVersion<<16

	// headerBaseSize is the size in bytes of the cookie, flags, and key count
	// at the beginning of a file.
	headerBaseSize = 3 + 1 + 4

	// runCountHeaderSize is the size in bytes of the run count stored
	// at the beginning of every serialized run container.
	runCountHeaderSize = 2

	// interval16Size is the size of a single run in a container.runs.
	interval16Size = 4

	// bitmapN is the number of values in a container.bitmap.
	bitmapN = (1 << 16) / 64

	maxContainerVal = 0xffff

	// maxContainerKey is the key representing the last container in a full row.
	// It is the full bitmap space (2^64) divided by container width (2^16).
	maxContainerKey = (1 << 48) - 1
)

const (
	containerNil    byte = iota // no container
	containerArray              // slice of bit position values
	containerBitmap             // slice of 1024 uint64s
	containerRun                // container of run-encoded bits
)

// map used for a more descriptive print
var containerTypeNames = map[byte]string{
	containerArray:  "array",
	containerBitmap: "bitmap",
	containerRun:    "run",
}

var fullContainer = NewContainerRun([]interval16{{start: 0, last: maxContainerVal}}).Freeze()

type Containers interface {
	// Get returns nil if the key does not exist.
	Get(key uint64) *Container

	// Put adds the container at key.
	Put(key uint64, c *Container)

	// PutContainerValues updates an existing container at key.
	// If a container does not exist for key, a new one is allocated.
	// TODO(2.0) make n  int32
	PutContainerValues(key uint64, typ byte, n int, mapped bool)

	// Remove takes the container at key out.
	Remove(key uint64)

	// GetOrCreate returns the container at key, creating a new empty container if necessary.
	GetOrCreate(key uint64) *Container

	// Clone does a deep copy of Containers, including cloning all containers contained.
	Clone() Containers

<<<<<<< HEAD
	// First returns the lowest key and associated container.
	First() (key uint64, c *Container)
=======
	// Freeze creates a shallow copy of Containers, freezing all the containers
	// contained. The new copy is a distinct Containers, but the individual containers
	// are shared (but marked as frozen).
	Freeze() Containers
>>>>>>> dfbb666f

	// Last returns the highest key and associated container.
	Last() (key uint64, c *Container)

	// Size returns the number of containers stored.
	Size() int

	// Update calls fn (existing-container, existed), and expects
	// (new-container, write). If write is true, the container is used to
	// replace the given container.
	Update(key uint64, fn func(*Container, bool) (*Container, bool))

	// UpdateEvery calls fn (existing-container, existed), and expects
	// (new-container, write). If write is true, the container is used to
	// replace the given container.
	UpdateEvery(fn func(*Container, bool) (*Container, bool))

	// Iterator returns a Contiterator which after a call to Next(), a call to Value() will
	// return the first container at or after key. found will be true if a
	// container is found at key.
	Iterator(key uint64) (citer ContainerIterator, found bool)

	Count() uint64

	// Reset clears the containers collection to allow for recycling during snapshot
	Reset()

	// Repair will repair the cardinality of any containers whose cardinality were corrupted
	// due to optimized operations.
	Repair()
}

type ContainerIterator interface {
	Next() bool
	Value() (uint64, *Container)
}

// Bitmap represents a roaring bitmap.
type Bitmap struct {
	Containers Containers

	// User-defined flags.
	Flags byte

	// Number of bit change operations written to the writer. Some operations
	// contain multiple values, each of those counts the number of values rather
	// than counting as one operation.
	opN int

	// Writer where operations are appended to.
	OpWriter io.Writer
}

// NewBitmap returns a Bitmap with an initial set of values.
func NewBitmap(a ...uint64) *Bitmap {
	b := &Bitmap{
		Containers: newSliceContainers(),
	}
	// TODO: We have no way to report this. We aren't in a server context
	// so we haven't got a logger, nothing is checking for nil returns
	// from this...
	_, _ = b.AddN(a...)
	return b
}

// NewSliceBitmap makes a new bitmap, explicitly selecting the slice containers
// type, which performs better in cases where we expect a contiguous block of
// containers added in ascending order, such as when extracting a range from
// another bitmap.
func NewSliceBitmap(a ...uint64) *Bitmap {
	b := &Bitmap{
		Containers: newSliceContainers(),
	}
	// TODO: We have no way to report this. We aren't in a server context
	// so we haven't got a logger, nothing is checking for nil returns
	// from this...
	_, _ = b.AddN(a...)
	return b
}

// NewFileBitmap returns a Bitmap with an initial set of values, used for file storage.
// By default, this is a copy of NewBitmap, but is replaced with B+Tree in server/enterprise.go
var NewFileBitmap func(a ...uint64) *Bitmap = NewBTreeBitmap

// Clone returns a heap allocated copy of the bitmap.
// Note: The OpWriter IS NOT copied to the new bitmap.
func (b *Bitmap) Clone() *Bitmap {
	if b == nil {
		return nil
	}

	// Create a copy of the bitmap structure.
	other := &Bitmap{
		Containers: b.Containers.Clone(),
	}

	return other
}

// Freeze returns a shallow copy of the bitmap. The new bitmap
// is a distinct bitmap, with a new Containers object, but the
// actual containers it holds are the same as the parent's
// containers, but have been frozen.
func (b *Bitmap) Freeze() *Bitmap {
	if b == nil {
		return nil
	}

	// Create a copy of the bitmap structure.
	other := &Bitmap{
		Containers: b.Containers.Freeze(),
	}

	return other
}

// Add adds values to the bitmap. TODO(2.0) deprecate - use the more general
// AddN (though be aware that it modifies 'a' in place).
func (b *Bitmap) Add(a ...uint64) (changed bool, err error) {
	changed = false
	for _, v := range a {
		// Create an add operation.
		op := &op{typ: opTypeAdd, value: v}

		// Write operation to op log.
		if err := b.writeOp(op); err != nil {
			return false, err
		}

		// Apply to the in-memory bitmap.
		if b.DirectAdd(v) {
			changed = true
		}
	}

	return changed, nil
}

// AddN adds values to the bitmap, appending them all to the op log in a batched
// write. It returns the number of changed bits.
func (b *Bitmap) AddN(a ...uint64) (changed int, err error) {
	if len(a) == 0 {
		return 0, nil
	}

	changed = b.DirectAddN(a...) // modifies a in-place

	if b.OpWriter != nil {
		op := &op{
			typ:    opTypeAddBatch,
			values: a[:changed],
		}
		if err := b.writeOp(op); err != nil {
			b.DirectRemoveN(op.values...) // reset data since we're returning an error
			return 0, errors.Wrap(err, "writing to op log")
		}
	}

	return changed, nil
}

// DirectAddN sets multiple bits in the bitmap, returning how many changed. It
// modifies the slice 'a' in place such that once it's complete a[:changed] will
// be list of changed bits. It is more efficient than repeated calls to
// DirectAdd for semi-dense sorted data because it reuses the container from the
// previous value if the new value has the same highbits instead of looking it
// up each time. TODO: if Containers implementations cached the last few
// Container objects returned from calls like Get and GetOrCreate, this
// optimization would be less useful.
func (b *Bitmap) DirectAddN(a ...uint64) (changed int) {
	return b.directOpN((*Container).add, a...)
}

// DirectRemoveN behaves analgously to DirectAddN.
func (b *Bitmap) DirectRemoveN(a ...uint64) (changed int) {
	return b.directOpN((*Container).remove, a...)
}

// directOpN contains the logic for DirectAddN and DirectRemoveN. Theoretically,
// it could be used by anything that wanted to apply a boolean-returning
// container level operation across a list of values and return the number of
// trues while modifying the list of values in place to contain the
// true-returning values in order.
func (b *Bitmap) directOpN(op func(c *Container, v uint16) (*Container, bool), a ...uint64) (changed int) {
	hb := uint64(0xFFFFFFFFFFFFFFFF) // impossible sentinel value
	var cont *Container
	for _, v := range a {
		if newhb := highbits(v); newhb != hb {
			hb = newhb
			cont = b.Containers.GetOrCreate(hb)
		}
		newC, change := op(cont, lowbits(v))
		if change {
			a[changed] = v
			changed++
		}
		if newC != cont {
			b.Containers.Put(hb, newC)
			cont = newC
		}
	}
	return changed
}

// DirectAdd adds a value to the bitmap by bypassing the op log. TODO(2.0)
// deprecate in favor of DirectAddN.
func (b *Bitmap) DirectAdd(v uint64) bool {
	cont := b.Containers.GetOrCreate(highbits(v))
	newC, changed := cont.add(lowbits(v))
	if newC != cont {
		b.Containers.Put(highbits(v), newC)
	}
	return changed
}

// Contains returns true if v is in the bitmap.
func (b *Bitmap) Contains(v uint64) bool {
	c := b.Containers.Get(highbits(v))
	if c == nil {
		return false
	}
	return c.Contains(lowbits(v))
}

// Remove removes values from the bitmap (writing to the op log if available).
// TODO(2.0) deprecate - use the more general RemoveN (though be aware that it
// modifies 'a' in place).
func (b *Bitmap) Remove(a ...uint64) (changed bool, err error) {
	changed = false
	for _, v := range a {
		// Create an add operation.
		op := &op{typ: opTypeRemove, value: v}

		// Write operation to op log.
		if err := b.writeOp(op); err != nil {
			return false, err
		}

		// Apply operation to the bitmap.
		if op.apply(b) {
			changed = true
		}
	}
	return changed, nil
}

// RemoveN behaves analagously to AddN.
func (b *Bitmap) RemoveN(a ...uint64) (changed int, err error) {
	if len(a) == 0 {
		return 0, nil
	}

	changed = b.DirectRemoveN(a...) // modifies a in-place

	if b.OpWriter != nil {
		op := &op{
			typ:    opTypeRemoveBatch,
			values: a[:changed],
		}
		if err := b.writeOp(op); err != nil {
			b.DirectAddN(op.values...) // reset data since we're returning an error
			return 0, errors.Wrap(err, "writing to op log")
		}
	}

	return changed, nil
}

func (b *Bitmap) remove(v uint64) bool {
	c := b.Containers.Get(highbits(v))
	newC, changed := c.remove(lowbits(v))
	if newC != c {
		b.Containers.Put(highbits(v), newC)
	}
	return changed
}

// Min returns the lowest value in the bitmap.
// Second return value is true if containers exist in the bitmap.
func (b *Bitmap) Min() (uint64, bool) {
	if b.Containers.Size() == 0 {
		return 0, false
	}

	hb, c := b.Containers.First()
	lb, ok := c.min()
	return hb<<16 | uint64(lb), ok
}

// Max returns the highest value in the bitmap.
// Returns zero if the bitmap is empty.
func (b *Bitmap) Max() uint64 {
	if b.Containers.Size() == 0 {
		return 0
	}

	hb, c := b.Containers.Last()
	lb := c.max()
	return hb<<16 | uint64(lb)
}

// Count returns the number of bits set in the bitmap.
func (b *Bitmap) Count() (n uint64) {
	return b.Containers.Count()
}

// Any returns "b.Count() > 0"... but faster than doing that.
func (b *Bitmap) Any() bool {
	iter, _ := b.Containers.Iterator(0)
	// TODO (jaffee) I'm not sure if it's possible/legal to have an empty
	// container, so this loop may be totally unnecessary. In theory, any empty
	// container should be removed from the bitmap though.
	for iter.Next() {
		_, c := iter.Value()
		if c.N() > 0 {
			return true
		}
	}
	return false
}

// Size returns the number of bytes required for the bitmap.
func (b *Bitmap) Size() int {
	numbytes := 0
	citer, _ := b.Containers.Iterator(0)
	for citer.Next() {
		_, c := citer.Value()
		numbytes += c.size()
	}
	return numbytes
}

// CountRange returns the number of bits set between [start, end).
func (b *Bitmap) CountRange(start, end uint64) (n uint64) {
	if b.Containers.Size() == 0 {
		return
	}

	skey := highbits(start)
	ekey := highbits(end)

	citer, found := b.Containers.Iterator(highbits(start))
	// If range is entirely in one container then just count that range.
	if found && skey == ekey {
		citer.Next()
		_, c := citer.Value()
		return uint64(c.countRange(int32(lowbits(start)), int32(lowbits(end))))
	}

	for citer.Next() {
		k, c := citer.Value()
		if k < skey {
			// TODO remove once we've validated this stuff works
			panic("should be impossible for k to be less than skey")
		}
		if k == skey {
			n += uint64(c.countRange(int32(lowbits(start)), maxContainerVal+1))
			continue
		}
		if k < ekey {
			n += uint64(c.N())
			continue
		}
		if k == ekey {
			n += uint64(c.countRange(0, int32(lowbits(end))))
			break
		}
		if k > ekey {
			break
		}
	}
	return n
}

// Slice returns a slice of all integers in the bitmap.
func (b *Bitmap) Slice() []uint64 {
	var a []uint64
	itr := b.Iterator()
	itr.Seek(0)

	for v, eof := itr.Next(); !eof; v, eof = itr.Next() {
		a = append(a, v)
	}
	return a
}

// SliceRange returns a slice of integers between [start, end).
func (b *Bitmap) SliceRange(start, end uint64) []uint64 {
	var a []uint64
	itr := b.Iterator()
	itr.Seek(start)
	for v, eof := itr.Next(); !eof && v < end; v, eof = itr.Next() {
		a = append(a, v)
	}
	return a
}

// ForEach executes fn for each value in the bitmap.
func (b *Bitmap) ForEach(fn func(uint64)) {
	itr := b.Iterator()
	itr.Seek(0)
	for v, eof := itr.Next(); !eof; v, eof = itr.Next() {
		fn(v)
	}
}

// ForEachRange executes fn for each value in the bitmap between [start, end).
func (b *Bitmap) ForEachRange(start, end uint64, fn func(uint64)) {
	itr := b.Iterator()
	itr.Seek(start)
	for v, eof := itr.Next(); !eof && v < end; v, eof = itr.Next() {
		fn(v)
	}
}

// OffsetRange returns a new bitmap with a containers offset by start.
// The containers themselves are shared, so they get frozen so it will
// be safe to interact with them.
func (b *Bitmap) OffsetRange(offset, start, end uint64) *Bitmap {
	if lowbits(offset) != 0 {
		panic("offset must not contain low bits")
	}
	if lowbits(start) != 0 {
		panic("range start must not contain low bits")
	}
	if lowbits(end) != 0 {
		panic("range end must not contain low bits")
	}

	off := highbits(offset)
	hi0, hi1 := highbits(start), highbits(end)
	citer, _ := b.Containers.Iterator(hi0)
	other := NewSliceBitmap()
	for citer.Next() {
		k, c := citer.Value()
		if k >= hi1 {
			break
		}
		other.Containers.Put(off+(k-hi0), c.Freeze())
	}
	return other
}

// container returns the container with the given key.
func (b *Bitmap) container(key uint64) *Container {
	return b.Containers.Get(key)
}

// IntersectionCount returns the number of set bits that would result in an
// intersection between b and other. It is more efficient than actually
// intersecting the two and counting the result.
func (b *Bitmap) IntersectionCount(other *Bitmap) uint64 {
	var n uint64
	iiter, _ := b.Containers.Iterator(0)
	jiter, _ := other.Containers.Iterator(0)
	i, j := iiter.Next(), jiter.Next()
	ki, ci := iiter.Value()
	kj, cj := jiter.Value()
	for i && j {
		if ki < kj {
			i = iiter.Next()
			ki, ci = iiter.Value()
		} else if ki > kj {
			j = jiter.Next()
			kj, cj = jiter.Value()
		} else {
			n += uint64(intersectionCount(ci, cj))
			i, j = iiter.Next(), jiter.Next()
			ki, ci = iiter.Value()
			kj, cj = jiter.Value()
		}
	}
	return n
}

// Intersect returns the intersection of b and other.
func (b *Bitmap) Intersect(other *Bitmap) *Bitmap {
	output := NewBitmap()
	iiter, _ := b.Containers.Iterator(0)
	jiter, _ := other.Containers.Iterator(0)
	i, j := iiter.Next(), jiter.Next()
	ki, ci := iiter.Value()
	kj, cj := jiter.Value()
	for i && j {
		if ki < kj {
			i = iiter.Next()
			ki, ci = iiter.Value()
		} else if ki > kj {
			j = jiter.Next()
			kj, cj = jiter.Value()
		} else { // ki == kj
			output.Containers.Put(ki, intersect(ci, cj))
			i, j = iiter.Next(), jiter.Next()
			ki, ci = iiter.Value()
			kj, cj = jiter.Value()
		}
	}
	return output
}

// Union returns the bitwise union of b and others as a new bitmap.
func (b *Bitmap) Union(others ...*Bitmap) *Bitmap {
	if len(others) == 1 {
		output := NewBitmap()
		b.unionIntoTargetSingle(output, others[0])
		return output
	}
	// It may seem counterintuitive to freeze this, but the result is
	// a new bitmap which can be safely modified, but postponing any
	// allocations until an actual write to any given container.
	output := b.Freeze()
	output.UnionInPlace(others...)
	return output
}

// UnionInPlace returns the bitwise union of b and others, modifying
// b in place.
func (b *Bitmap) UnionInPlace(others ...*Bitmap) {
	b.unionInPlace(others...)
}

func (b *Bitmap) unionIntoTargetSingle(target *Bitmap, other *Bitmap) {
	iiter, _ := b.Containers.Iterator(0)
	jiter, _ := other.Containers.Iterator(0)
	i, j := iiter.Next(), jiter.Next()
	ki, ci := iiter.Value()
	kj, cj := jiter.Value()
	for i || j {
		if i && (!j || ki < kj) {
			target.Containers.Put(ki, ci.Freeze())
			i = iiter.Next()
			ki, ci = iiter.Value()
		} else if j && (!i || ki > kj) {
			target.Containers.Put(kj, cj.Freeze())
			j = jiter.Next()
			kj, cj = jiter.Value()
		} else { // ki == kj
			target.Containers.Put(ki, union(ci, cj))
			i, j = iiter.Next(), jiter.Next()
			ki, ci = iiter.Value()
			kj, cj = jiter.Value()
		}
	}
}

// unionInPlace stores the union of b and others into b. The others will
// be left unchanged.
//
// This function performs an n-way union of n bitmaps. It performs this in an
// optimized manner looping through all the bitmaps and performing unions one
// container at a time. As a result, instead of generating many intermediary
// containers for each union operation for a given container key, only one
// new container needs to be allocated (or re-used) regardless of how many bitmaps
// participate in the union. This significantly reduces allocations. In addition,
// because we perform the unions one container at a time across all the bitmaps, we
// can calculate summary statistics that allow us to make more efficient decisions
// up front. For instance, if we have a non-bitmap target container, but we
// expect more than ArrayMaxSize bits, we can convert to bitmap preemptively.
// This will sometimes be wrong (we can't really tell how many bits we'll have
// after a union) but is probably close enough to be useful. This will save
// some reallocations for cases where several consecutive ops have array
// representations, and we expect to have to convert to a bitmap eventually;
// we don't allocate larger and larger array slices before doing that.
//
// An additional optimization that this function makes is that it recognizes that even when
// CPU support is present, performing the popcount() operation isn't free. Imagine a scenario
// where 10 bitset containers are being unioned together one after the next. If every
// bitset<->bitset union operation needs to keep the containers' cardinality up to date, then
// the algorithm will waste a lot of time performing intermediary popcount() operations that
// will immediately be invalidated by the next union operation. As a result, we allow the cardinality
// of containers to degrade when we perform the in-place union operations, and then when the algorithm
// completes we "repair" all the containers by performing the popcount() operation one time. This means
// that we only ever have to do O(1) popcount operations per container instead of O(n) where n is the
// number of containers with the same key that are being unioned together.
//
// The algorithm works by iterating through all of the containers in all of the bitmaps concurrently.
// At every "tick" of the outermost loop, we increment our pointer into the bitmaps list of containers
// by 1 (if we haven't reached the end of the containers for that bitmap.)
//
// We then loop through all of the "current" values(containers) for all of the bitmaps
// and for each container with a specific key that we encounter, we scan forward to see if any of the
// other bitmaps have a container for the same key. If so, we calculate some summary statistics and
// then use that information to make a decision about how to union all of the containers with the same
// key together, perform the union, mark the unioned containers as "handled" and then move on to the next
// batch of containers that share the same key.
//
// We repeat this process until every single bitmaps current container has been "handled". Then we start the
// outer loop over again and the process repeats until we've iterated through every container in every bitmap
// and unioned everything into a single target bitmap.
//
// The diagram below shows the iteration state of four different bitmaps as the algorithm progresses them.
// The diagrams should BE interpreted from left -> right, top -> bottom. The X's represent a container in
// the bitmap at a specific key,  ^ symbol represents the bitmaps current container iteration position,
// and the - symbol represents a container that is at the current iteration position, but has been marked as "handled".
//
//          ----------------------------      |      ----------------------------      |      ----------------------------
// Bitmap 1 |___X____________X__________|     |      |___X____________X__________|     |      |___X____________X__________|
//              ^                             |          _                             |
//          ----------------------------      |      ----------------------------      |      ----------------------------
// Bitmap 2 |_______X________X______X___|     |      |_______X_______________X___|     |      |_______X_______________X___|
//                  ^                         |              ^                         |
//          ----------------------------      |      ----------------------------      |      ----------------------------
// Bitmap 3 |_______X___________________|     |      |_______X___________________|     |      |_______X___________________|
//                  ^                         |              ^                         |
//          ----------------------------      |      ----------------------------      |      ----------------------------
// Bitmap 4 |___X_______________________|     |      |___X_______________________|     |      |___X_______________________|
//              ^                             |          _                             |
// ------------------------------------------------------------------------------------------------------------------------
//          ----------------------------      |      ----------------------------      |      ----------------------------
// Bitmap 1 |___X____________X__________|     |      |___X____________X__________|     |      |___X____________X__________|
//              _                             |                       ^                |                       _
//          ----------------------------      |      ----------------------------      |      ----------------------------
// Bitmap 2 |_______X_______________X___|     |      |_______X_______________X___|     |      |_______X_______________X___|
//                  _                         |                              ^         |                              ^
//          ----------------------------      |      ----------------------------      |      ----------------------------
// Bitmap 3 |_______X___________________|     |      |_______X___________________|     |      |_______X___________________|
//                  _                         |                                        |
//          ----------------------------      |      ----------------------------      |      ----------------------------
// Bitmap 4 |___X_______________________|     |      |___X_______________________|     |      |___X_______________________|
//              _
func (b *Bitmap) unionInPlace(others ...*Bitmap) {
	var (
		requiredSliceSize = len(others)
		// To avoid having to allocate a slice everytime, if the number of bitmaps
		// being unioned is small enough we can just use this stack-allocated array.
		staticHandledIters = [20]handledIter{}
		bitmapIters        handledIters
		target             = b
	)

	if requiredSliceSize <= 20 {
		bitmapIters = staticHandledIters[:0]
	} else {
		bitmapIters = make(handledIters, 0, requiredSliceSize)
	}

	for _, other := range others {
		otherIter, _ := other.Containers.Iterator(0)
		if otherIter.Next() {
			bitmapIters = append(bitmapIters, handledIter{
				iter:    otherIter,
				hasNext: true,
				handled: false,
			})
		}
	}

	// Loop until we've exhausted every iter.
	hasNext := true
	for hasNext {
		// Loop until every iters current value has been handled.
		for i, iIter := range bitmapIters {
			if !iIter.hasNext || iIter.handled {
				// Either we've exhausted this iter (it has no more containers), or
				// we've already handled the current container by unioning it with
				// one of the containers we encountered earlier.
				continue
			}

			iKey, iContainer := iIter.iter.Value()
			expectedN := int64(0)

			// determine whether we have a target to union into.
			tContainer := target.Containers.Get(iKey)
			// if the target's full, short-circuit out.
			if tContainer != nil {
				if tContainer.N() == maxContainerVal+1 {
					bitmapIters.markItersWithKeyAsHandled(i, iKey)
					continue
				}
				expectedN = int64(tContainer.N())
			}
			// Check i and later iters for any max-range containers, and
			// find out how many there are.
			summaryStats := bitmapIters[i:].calculateSummaryStats(iKey)
			if summaryStats.hasMaxRange {
				// One (or more) of the containers represented the maximum possible
				// range that a container can store, so instead of calculating a
				// union we can generate an RLE container that represents the entire
				// range.
				tContainer = fullContainer
				target.Containers.Put(iKey, tContainer)
				bitmapIters.markItersWithKeyAsHandled(i, iKey)
				continue
			}
			expectedN += summaryStats.n
			var itersToUnion handledIters
			// Overview: We know that we have at least one "other" container
			// to union in, and we may have a target container already. We want
			// to shortcut easy cases ("no target container, exactly one
			// other container").
			if tContainer == nil {
				// No existing target container.
				if summaryStats.c == 1 {
					// There's no target and we have only one container, we
					// can just reuse it instead of unioning.
					statsHit("unionInPlace/reuse")
					target.Containers.Put(iKey, iContainer.Freeze())
					bitmapIters[i].handled = true
					continue
				}
				// We have at least two other containers. We can union
				// everything together. We can union everything but
				// the first other container into a clone of the
				// first other container, but for some cases, that will
				// result in cloning a non-bitmap, then converting it
				// to a bitmap, and this will be expensive...
				if expectedN >= 512 && iContainer.typ() != containerBitmap {
					// copying the non-bitmap, then converting it,
					// is expensive.
					statsHit("unionInPlace/newBitmap")
					tContainer = NewContainerBitmapN(nil, 0)
					itersToUnion = bitmapIters[i:]
				} else {
					// either N will be small or iContainer is a
					// bitmap, so we can skip one union op by copying it.
					// And we can just freeze it, and the copy will
					// happen later if it's needed...
					statsHit("unionInPlace/clone")
					tContainer = iContainer.Freeze()
					itersToUnion = bitmapIters[i+1:]
				}
			} else {
				// we have an existing target container. If we're
				// going to end up wanting it to be a bitmap, we
				// convert it preemptively, because union into a
				// bitmap is nearly always faster.
				itersToUnion = bitmapIters[i:]
				if expectedN >= 512 && tContainer.typ() != containerBitmap {
					statsHit("unionInPlace/convertToBitmap")
					switch tContainer.typ() {
					case containerArray:
						tContainer = tContainer.arrayToBitmap()
					case containerRun:
						tContainer = tContainer.runToBitmap()
					}
				}
			}

			// Now we union all remaining containers with this key
			// together.
			for j, iter := range itersToUnion {
				jKey, jContainer := iter.iter.Value()

				if iKey == jKey {
					tContainer = tContainer.Thaw()
					tContainer.unionInPlace(jContainer)
					// "iter" is a local copy from the range
					// loop, not the actual slice member.
					itersToUnion[j].handled = true
				}
			}

			// Now that we've calculated a container that is a union of all the containers
			// with the same key across all the bitmaps, we store it in the list of containers
			// for the target.
			target.Containers.Put(iKey, tContainer)
		}

		hasNext = bitmapIters.next()
	}

	// Performing the popcount() operation with every union is wasteful because
	// its likely the value will be invalidated by the next union operation. As
	// a result, when we're performing all of our in-place unions we allow the value of
	// n (container cardinality) to fall out of sync, and then at the very end we perform
	// a "Repair" to recalculate all the container values. That way we never popcount()
	// an entire bitmap container more than once per bulk union operation.
	target.Containers.Repair()
}

// Difference returns the difference of b and other.
func (b *Bitmap) Difference(other *Bitmap) *Bitmap {
	output := NewBitmap()

	iiter, _ := b.Containers.Iterator(0)
	jiter, _ := other.Containers.Iterator(0)
	i, j := iiter.Next(), jiter.Next()
	ki, ci := iiter.Value()
	kj, cj := jiter.Value()
	for i || j {
		if i && (!j || ki < kj) {
			output.Containers.Put(ki, ci.Freeze())
			i = iiter.Next()
			ki, ci = iiter.Value()
		} else if j && (!i || ki > kj) {
			j = jiter.Next()
			kj, cj = jiter.Value()
		} else { // ki == kj
			output.Containers.Put(ki, difference(ci, cj))
			i, j = iiter.Next(), jiter.Next()
			ki, ci = iiter.Value()
			kj, cj = jiter.Value()
		}
	}
	return output
}

// Xor returns the bitwise exclusive or of b and other.
func (b *Bitmap) Xor(other *Bitmap) *Bitmap {
	output := NewBitmap()

	iiter, _ := b.Containers.Iterator(0)
	jiter, _ := other.Containers.Iterator(0)
	i, j := iiter.Next(), jiter.Next()
	ki, ci := iiter.Value()
	kj, cj := jiter.Value()
	for i || j {
		if i && (!j || ki < kj) {
			output.Containers.Put(ki, ci.Freeze())
			i = iiter.Next()
			ki, ci = iiter.Value()
		} else if j && (!i || ki > kj) {
			output.Containers.Put(kj, cj.Freeze())
			j = jiter.Next()
			kj, cj = jiter.Value()
		} else { // ki == kj
			output.Containers.Put(ki, xor(ci, cj))
			i, j = iiter.Next(), jiter.Next()
			ki, ci = iiter.Value()
			kj, cj = jiter.Value()
		}
	}
	return output
}

// Shift shifts the contents of b by 1.
func (b *Bitmap) Shift(n int) (*Bitmap, error) {
	if n != 1 {
		return nil, errors.New("cannot shift by a value other than 1")
	}
	output := NewBitmap()
	iiter, _ := b.Containers.Iterator(0)
	lastCarry := false
	lastKey := uint64(0)
	for iiter.Next() {
		ki, ci := iiter.Value()
		o, carry := shift(ci)
		if lastCarry {
			o.add(0)
		}
		if o.N() > 0 {
			output.Containers.Put(ki, o)
		}
		lastCarry = carry
		lastKey = ki
	}
	// As long as the carry wasn't from the max container,
	// append a new container and add the carried bit.
	if lastCarry && lastKey != maxContainerKey {
		extra := NewContainerArray([]uint16{0})
		output.Containers.Put(lastKey+1, extra)
	}

	return output, nil
}

// removeEmptyContainers deletes all containers that have a count of zero.
func (b *Bitmap) removeEmptyContainers() {
	citer, _ := b.Containers.Iterator(0)
	for citer.Next() {
		k, c := citer.Value()
		if c.N() == 0 {
			b.Containers.Remove(k)
		}
	}
}
func (b *Bitmap) countEmptyContainers() int {
	result := 0
	citer, _ := b.Containers.Iterator(0)
	for citer.Next() {
		_, c := citer.Value()
		if c.N() == 0 {
			result++
		}
	}
	return result
}

// Optimize converts array and bitmap containers to run containers as necessary.
func (b *Bitmap) Optimize() {
	citer, _ := b.Containers.Iterator(0)
	for citer.Next() {
		_, c := citer.Value()
		c.optimize()
	}
}

type errWriter struct {
	w   io.Writer
	err error
	n   int
}

func (ew *errWriter) WriteUint16(b []byte, v uint16) {
	if ew.err != nil {
		return
	}
	var n int
	binary.LittleEndian.PutUint16(b, v)
	n, ew.err = ew.w.Write(b)
	ew.n += n
}
func (ew *errWriter) WriteUint32(b []byte, v uint32) {
	if ew.err != nil {
		return
	}
	var n int
	binary.LittleEndian.PutUint32(b, v)
	n, ew.err = ew.w.Write(b)
	ew.n += n
}

func (ew *errWriter) WriteUint64(b []byte, v uint64) {
	if ew.err != nil {
		return
	}
	var n int
	binary.LittleEndian.PutUint64(b, v)
	n, ew.err = ew.w.Write(b)
	ew.n += n
}

// WriteTo writes b to w.
func (b *Bitmap) WriteTo(w io.Writer) (n int64, err error) {
	b.Optimize()
	return b.writeToUnoptimized(w)
}

// writeToUnoptimized is a WriteTo without the Optimize path. We need
// this because otherwise we can't do some of our marshal/unmarshal tests
// safely.
func (b *Bitmap) writeToUnoptimized(w io.Writer) (n int64, err error) {
	// Remove empty containers before persisting.
	//b.removeEmptyContainers()

	containerCount := b.Containers.Size() - b.countEmptyContainers()
	headerSize := headerBaseSize
	byte2 := make([]byte, 2)
	byte4 := make([]byte, 4)
	byte8 := make([]byte, 8)

	// Build header before writing individual container blocks.
	// Metadata for each container is 8+2+2+4 = sizeof(key) + sizeof(type)+sizeof(cardinality) + sizeof(file offset)
	// Type is stored as 2 bytes, even though it's only got values 1..3.
	// Cookie header section.
	ew := &errWriter{
		w: w,
		n: 0,
	}

	ew.WriteUint32(byte4, cookie|(uint32(b.Flags)<<24))
	ew.WriteUint32(byte4, uint32(containerCount))

	// Descriptive header section: encode keys and cardinality.
	// Key and cardinality are stored interleaved here, 12 bytes per container.
	citer, _ := b.Containers.Iterator(0)
	for citer.Next() {
		key, c := citer.Value()
		// Verify container count before writing.
		// TODO: instead of commenting this out, we need to make it a configuration option
		//count := c.count()
		//assert(c.count() == c.n, "cannot write container count, mismatch: count=%d, n=%d", count, c.n)
		if c.N() > 0 {
			ew.WriteUint64(byte8, key)
			ew.WriteUint16(byte2, uint16(c.typ()))
			ew.WriteUint16(byte2, uint16(c.N()-1))
		}

	}

	// Offset header section: write the offset for each container block.
	// 4 bytes per container.
	offset := uint32(headerSize + (containerCount * (8 + 2 + 2 + 4)))
	citer, _ = b.Containers.Iterator(0)
	for citer.Next() {
		_, c := citer.Value()
		if c.N() > 0 {
			ew.WriteUint32(byte4, offset)
			offset += uint32(c.size())
		}

	}
	if ew.err != nil {
		return int64(ew.n), ew.err
	}

	n = int64(headerSize + (containerCount * (8 + 2 + 2 + 4)))

	// Container storage section: write each container block.
	citer, _ = b.Containers.Iterator(0)
	for citer.Next() {
		_, c := citer.Value()
		if c.N() > 0 {
			nn, err := c.WriteTo(w)
			n += nn
			if err != nil {
				return n, err
			}
		}
	}
	return n, nil
}

// unmarshalPilosaRoaring treats data as being encoded in Pilosa's 64 bit
// roaring format and decodes it into b.
func (b *Bitmap) unmarshalPilosaRoaring(data []byte) error {
	if len(data) < headerBaseSize {
		return errors.New("data too small")
	}

	// Verify the first two bytes are a valid MagicNumber, and second two bytes match current storageVersion.
	fileMagic := uint32(binary.LittleEndian.Uint16(data[0:2]))
	b.Flags = data[2]
	fileVersion := uint32(data[3])
	if fileMagic != MagicNumber {
		return fmt.Errorf("invalid roaring file, magic number %v is incorrect", fileMagic)
	}

	if fileVersion != storageVersion {
		return fmt.Errorf("wrong roaring version, file is v%d, server requires v%d", fileVersion, storageVersion)
	}

	// Read key count in bytes sizeof(cookie)+sizeof(flag):(sizeof(cookie)+sizeof(uint32)).
	keyN := binary.LittleEndian.Uint32(data[3+1 : 8])

	headerSize := headerBaseSize
	b.Containers.Reset()
	// Descriptive header section: Read container keys and cardinalities.
	for i, buf := 0, data[headerSize:]; i < int(keyN); i, buf = i+1, buf[12:] {
		b.Containers.PutContainerValues(
			binary.LittleEndian.Uint64(buf[0:8]),
			byte(binary.LittleEndian.Uint16(buf[8:10])),
			int(binary.LittleEndian.Uint16(buf[10:12]))+1,
			true)
	}
	opsOffset := headerSize + int(keyN)*12

	// Read container offsets and attach data.
	citer, _ := b.Containers.Iterator(0)
	for i, buf := 0, data[opsOffset:]; i < int(keyN); i, buf = i+1, buf[4:] {
		offset := binary.LittleEndian.Uint32(buf[0:4])
		// Verify the offset is within the bounds of the input data.
		if int(offset) >= len(data) {
			return fmt.Errorf("offset out of bounds: off=%d, len=%d", offset, len(data))
		}

		// Map byte slice directly to the container data.
		citer.Next()
		_, c := citer.Value()
		// this shouldn't happen, since we don't normally store nils.
		if c == nil {
			continue
		}
		switch c.typ() {
		case containerRun:
			runCount := binary.LittleEndian.Uint16(data[offset : offset+runCountHeaderSize])
			c.setRuns((*[0xFFFFFFF]interval16)(unsafe.Pointer(&data[offset+runCountHeaderSize]))[:runCount:runCount])
			opsOffset = int(offset) + runCountHeaderSize + len(c.runs())*interval16Size
		case containerArray:
			c.setArray((*[0xFFFFFFF]uint16)(unsafe.Pointer(&data[offset]))[:c.N():c.N()])
			opsOffset = int(offset) + len(c.array())*2 // sizeof(uint32)
		case containerBitmap:
			c.setBitmap((*[0xFFFFFFF]uint64)(unsafe.Pointer(&data[offset]))[:bitmapN:bitmapN])
			opsOffset = int(offset) + len(c.bitmap())*8 // sizeof(uint64)
		}
	}

	// Read ops log until the end of the file.
	buf := data[opsOffset:]
	for {
		// Exit when there are no more ops to parse.
		if len(buf) == 0 {
			break
		}

		// Unmarshal the op and apply it.
		var opr op
		if err := opr.UnmarshalBinary(buf); err != nil {
			// FIXME(benbjohnson): return error with position so file can be trimmed.
			return err
		}

		opr.apply(b)

		// Increase the op count.
		b.opN += opr.count()

		// Move the buffer forward.
		buf = buf[opr.size():]
	}

	return nil
}

// writeOp writes op to the OpWriter, if available.
func (b *Bitmap) writeOp(op *op) error {
	if b.OpWriter == nil {
		return nil
	}

	if _, err := op.WriteTo(b.OpWriter); err != nil {
		return err
	}
	b.opN += op.count()

	return nil
}

// Iterator returns a new iterator for the bitmap.
func (b *Bitmap) Iterator() *Iterator {
	itr := &Iterator{bitmap: b}
	itr.Seek(0)
	return itr
}

// Info returns stats for the bitmap.
func (b *Bitmap) Info() bitmapInfo {
	info := bitmapInfo{
		OpN:        b.opN,
		Containers: make([]containerInfo, 0, b.Containers.Size()),
	}

	citer, _ := b.Containers.Iterator(0)
	for citer.Next() {
		k, c := citer.Value()
		ci := c.info()
		ci.Key = k
		info.Containers = append(info.Containers, ci)
	}
	return info
}

// Check performs a consistency check on the bitmap. Returns nil if consistent.
func (b *Bitmap) Check() error {
	var a ErrorList

	// Check each container.
	citer, _ := b.Containers.Iterator(0)
	for citer.Next() {
		k, c := citer.Value()
		if err := c.check(); err != nil {
			a.AppendWithPrefix(err, fmt.Sprintf("%d/", k))
		}
	}

	if len(a) == 0 {
		return nil
	}
	return a
}

// Flip performs a logical negate of the bits in the range [start,end].
func (b *Bitmap) Flip(start, end uint64) *Bitmap {
	result := NewBitmap()
	itr := b.Iterator()
	v, eof := itr.Next()
	//copy over previous bits.
	for v < start && !eof {
		result.DirectAdd(v)
		v, eof = itr.Next()
	}
	//flip bits in range .
	for i := start; i <= end; i++ {
		if eof {
			result.DirectAdd(i)
		} else if v == i {
			v, eof = itr.Next()
		} else {
			result.DirectAdd(i)
		}
	}
	//add remaining.
	for !eof {
		result.DirectAdd(v)
		v, eof = itr.Next()
	}
	return result
}

// bitmapInfo represents a point-in-time snapshot of bitmap stats.
type bitmapInfo struct {
	OpN        int
	Containers []containerInfo
}

// Iterator represents an iterator over a Bitmap.
type Iterator struct {
	bitmap *Bitmap
	citer  ContainerIterator
	key    uint64
	c      *Container
	j, k   int32 // i: container; j: array index, bit index, or run index; k: offset within the run
}

// Seek moves to the first value equal to or greater than `seek`.
func (itr *Iterator) Seek(seek uint64) {
	// k should always be -1 unless we're seeking into a run container. Then the
	// "if c.isRun" section will take care of it.
	itr.k = -1

	// Move to the correct container.
	itr.citer, _ = itr.bitmap.Containers.Iterator(highbits(seek))
	if !itr.citer.Next() {
		itr.c = nil
		return // eof
	}
	itr.key, itr.c = itr.citer.Value()
	if roaringParanoia {
		if itr.c == nil {
			panic("seeking iterator got a nil container when Next() was true")
		}
	}

	// Move to the correct value index inside the container.
	lb := lowbits(seek)
	if itr.c.isArray() {
		// Find index in the container.
		itr.j = search32(itr.c.array(), lb)
		if itr.j < 0 {
			itr.j = -itr.j - 1
		}
		if itr.j < int32(len(itr.c.array())) {
			itr.j--
			return
		}

		// If it's at the end of the container then move to the next one.
		if !itr.citer.Next() {
			itr.c = nil
			return
		}
		itr.key, itr.c = itr.citer.Value()
		itr.j = -1
		return
	}

	if itr.c.isRun() {
		if seek == 0 {
			itr.j, itr.k = 0, -1
		}

		j, contains := binSearchRuns(lb, itr.c.runs())
		if contains {
			itr.j = j
			itr.k = int32(lb) - int32(itr.c.runs()[j].start) - 1
		} else {
			// Set iterator to next value in the Bitmap.
			itr.j = j
			itr.k = -1
		}

		return
	}

	// If it's a bitmap container then move to index before the value and call next().
	itr.j = int32(lb) - 1
}

// Next returns the next value in the bitmap.
// Returns eof as true if there are no values left in the iterator.
func (itr *Iterator) Next() (v uint64, eof bool) {
	if itr.c == nil {
		return 0, true
	}
	// Iterate over containers until we find the next value or EOF.
	for {
		if itr.c.isArray() {
			if itr.j >= itr.c.N()-1 {
				// Reached end of array, move to the next container.
				if !itr.citer.Next() {
					itr.c = nil
					return 0, true
				}
				itr.key, itr.c = itr.citer.Value()
				itr.j = -1
				continue
			}
			itr.j++
			return itr.peek(), false
		}

		if itr.c.isRun() {
			// Because itr.j for an array container defaults to -1
			// but defaults to 0 for a run container, we need to
			// standardize on treating -1 as our default value for itr.j.
			// Note that this is easier than changing the default to 0
			// because the array logic uses the negative number space
			// to represent offsets to an array position that isn't filled
			// (-1 being the first empty space in an array, or 0).
			if itr.j == -1 {
				itr.j++
			}

			// If the container is empty, move to the next container.
			if len(itr.c.runs()) == 0 {
				if !itr.citer.Next() {
					itr.c = nil
					return 0, true
				}
				itr.key, itr.c = itr.citer.Value()
				itr.j = -1
				continue
			}

			r := itr.c.runs()[itr.j]
			runLength := int32(r.last - r.start)

			if itr.k >= runLength {
				// Reached end of run, move to the next run.
				itr.j, itr.k = itr.j+1, -1
			}

			if itr.j >= int32(len(itr.c.runs())) {
				// Reached end of runs, move to the next container.
				if !itr.citer.Next() {
					itr.c = nil
					return 0, true
				}
				itr.key, itr.c = itr.citer.Value()
				itr.j = -1
				continue
			}

			itr.k++
			return itr.peek(), false
		}

		// Move to the next possible index in the bitmap container.
		itr.j++

		// Find first non-zero bit in current bitmap, if possible.
		hb := itr.j >> 6

		if hb >= int32(len(itr.c.bitmap())) {
			if !itr.citer.Next() {
				itr.c = nil
				return 0, true
			}
			itr.key, itr.c = itr.citer.Value()
			itr.j = -1
			continue
		}
		lb := itr.c.bitmap()[hb] >> (uint(itr.j) % 64)
		if lb != 0 {
			itr.j = itr.j + int32(trailingZeroN(lb))
			return itr.peek(), false
		}

		// Otherwise iterate through remaining bitmaps to find next bit.
		for hb++; hb < int32(len(itr.c.bitmap())); hb++ {
			if itr.c.bitmap()[hb] != 0 {
				itr.j = hb<<6 + int32(trailingZeroN(itr.c.bitmap()[hb]))
				return itr.peek(), false
			}
		}

		// If no bits found then move to the next container.
		if !itr.citer.Next() {
			itr.c = nil
			return 0, true
		}
		itr.key, itr.c = itr.citer.Value()
		itr.j = -1
	}
}

// peek returns the current value.
func (itr *Iterator) peek() uint64 {
	if itr.c == nil {
		return 0
	}
	if itr.c.isArray() {
		return itr.key<<16 | uint64(itr.c.array()[itr.j])
	}
	if itr.c.isRun() {
		return itr.key<<16 | uint64(itr.c.runs()[itr.j].start+uint16(itr.k))
	}
	return itr.key<<16 | uint64(itr.j)
}

// ArrayMaxSize represents the maximum size of array containers.
const ArrayMaxSize = 4096

// runMaxSize represents the maximum size of run length encoded containers.
const runMaxSize = 2048

type interval16 struct {
	start uint16
	last  uint16
}

// runlen returns the count of integers in the interval.
func (iv interval16) runlen() int32 {
	return 1 + int32(iv.last-iv.start)
}

// count counts all bits in the container.
func (c *Container) count() (n int32) {
	return c.countRange(0, maxContainerVal+1)
}

// countRange counts the number of bits set between [start, end).
func (c *Container) countRange(start, end int32) (n int32) {
	if c == nil {
		return 0
	}
	if c.isArray() {
		return c.arrayCountRange(start, end)
	} else if c.isRun() {
		return c.runCountRange(start, end)
	}
	return c.bitmapCountRange(start, end)
}

func (c *Container) arrayCountRange(start, end int32) (n int32) {
	array := c.array()
	i := int32(sort.Search(len(array), func(i int) bool { return int32(array[i]) >= start }))
	for ; i < int32(len(array)); i++ {
		v := int32(array[i])
		if v >= end {
			break
		}
		n++
	}
	return n
}

func (c *Container) bitmapCountRange(start, end int32) int32 {
	var n uint64
	i, j := start/64, end/64
	// Special case when start and end fall in the same word.
	bitmap := c.bitmap()
	if i == j {
		offi, offj := uint(start%64), uint(64-end%64)
		n += popcount((bitmap[i] >> offi) << (offj + offi))
		return int32(n)
	}

	// Count partial starting word.
	if off := uint(start) % 64; off != 0 {
		n += popcount(bitmap[i] >> off)
		i++
	}

	// Count words in between.
	for ; i < j; i++ {
		n += popcount(bitmap[i])
	}

	// Count partial ending word.
	if j < int32(len(bitmap)) {
		off := 64 - (uint(end) % 64)
		n += popcount(bitmap[j] << off)
	}

	return int32(n)
}

func (c *Container) runCountRange(start, end int32) (n int32) {
	runs := c.runs()
	for _, iv := range runs {
		// iv is before range
		if int32(iv.last) < start {
			continue
		}
		// iv is after range
		if end < int32(iv.start) {
			break
		}
		// iv is superset of range
		if int32(iv.start) < start && int32(iv.last) > end {
			return end - start
		}
		// iv is subset of range
		if int32(iv.start) >= start && int32(iv.last) < end {
			n += iv.runlen()
		}
		// iv overlaps beginning of range
		if int32(iv.start) < start && int32(iv.last) < end {
			n += int32(iv.last) - start + 1
		}
		// iv overlaps end of range
		if int32(iv.start) > start && int32(iv.last) >= end {
			n += end - int32(iv.start)
		}
	}
	return n
}

// add adds a value to the container.
func (c *Container) add(v uint16) (newC *Container, added bool) {
	if c == nil {
		return NewContainerArray([]uint16{v}), true
	}
	if c.isArray() {
		return c.arrayAdd(v)
	} else if c.isRun() {
		return c.runAdd(v)
	} else {
		return c.bitmapAdd(v)
	}
}

func (c *Container) arrayAdd(v uint16) (*Container, bool) {
	// Optimize appending to the end of an array container.
	array := c.array()
	if c.N() > 0 && c.N() < ArrayMaxSize && c.isArray() && array[c.N()-1] < v {
		statsHit("arrayAdd/append")
		c = c.Thaw()
		array = append(c.array(), v)
		c.setArray(array)
		return c, true
	}

	// Find index of the integer in the container. Exit if it already exists.
	i := search32(array, v)
	if i >= 0 {
		return c, false
	}

	// Convert to a bitmap container if too many values are in an array container.
	if c.N() >= ArrayMaxSize {
		statsHit("arrayAdd/arrayToBitmap")
		c = c.arrayToBitmap()
		return c.bitmapAdd(v)
	}

	// Otherwise insert into array.
	statsHit("arrayAdd/insert")
	c = c.Thaw()
	i = -i - 1
	array = append(c.array(), 0)
	copy(array[i+1:], array[i:])
	array[i] = v
	c.setArray(array)
	return c, true

}

func (c *Container) bitmapAdd(v uint16) (*Container, bool) {
	if c == nil {
		c = NewContainerBitmapN(nil, 1)
		c.bitmap()[v/64] |= (1 << uint64(v%64))
		return c, true
	}
	if c.bitmapContains(v) {
		return c, false
	}
	c = c.Thaw()
	c.bitmap()[v/64] |= (1 << uint64(v%64))
	c.setN(c.N() + 1)
	return c, true
}

func (c *Container) runAdd(v uint16) (*Container, bool) {
	runs := c.runs()

	if len(runs) == 0 {
		c = c.Thaw()
		c.setRuns([]interval16{{start: v, last: v}})
		c.setN(1)
		return c, true
	}

	i := sort.Search(len(runs),
		func(i int) bool { return runs[i].last >= v })

	if i == len(runs) {
		i--
	}

	iv := runs[i]
	if v >= iv.start && iv.last >= v {
		return c, false
	}

	c = c.Thaw()
	runs = c.runs()
	if iv.last < v {
		if iv.last == v-1 {
			runs[i].last++
		} else {
			runs = append(runs, interval16{start: v, last: v})
		}
	} else if v+1 == iv.start {
		// combining two intervals
		if i > 0 && runs[i-1].last == v-1 {
			runs[i-1].last = iv.last
			runs = append(runs[:i], runs[i+1:]...)
			c.setRuns(runs)
			c.setN(c.N() + 1)
			return c, true
		}
		// just before an interval
		runs[i].start--
	} else if i > 0 && v-1 == runs[i-1].last {
		// just after an interval
		runs[i-1].last++
	} else {
		// alone
		newIv := interval16{start: v, last: v}
		runs = append(runs[:i], append([]interval16{newIv}, runs[i:]...)...)
	}
	c.setRuns(runs)
	c.setN(c.N() + 1)
	return c, true
}

// Contains returns true if v is in the container.
func (c *Container) Contains(v uint16) bool {
	if c == nil {
		return false
	}
	if c.isArray() {
		return c.arrayContains(v)
	} else if c.isRun() {
		return c.runContains(v)
	} else {
		return c.bitmapContains(v)
	}
}

func (c *Container) bitmapCountRuns() (r int32) {
	return bitmapCountRuns(c.bitmap())
}

func bitmapCountRuns(bitmap []uint64) (r int32) {
	for i := 0; i < 1023; i++ {
		v, v1 := bitmap[i], bitmap[i+1]
		r = r + int32(popcount((v<<1)&^v)+((v>>63)&^v1))
	}
	vl := bitmap[len(bitmap)-1]
	r = r + int32(popcount((vl<<1)&^vl)+vl>>63)
	return r
}

func arrayCountRuns(array []uint16) (r int32) {
	prev := int32(-2)
	for _, v := range array {
		if prev+1 != int32(v) {
			r++
		}
		prev = int32(v)
	}
	return r
}

func (c *Container) arrayCountRuns() (r int32) {
	return arrayCountRuns(c.array())
}

func (c *Container) countRuns() (r int32) {
	if c.isArray() {
		return c.arrayCountRuns()
	} else if c.isBitmap() {
		return c.bitmapCountRuns()
	} else if c.isRun() {
		return int32(len(c.runs()))
	}

	// sure hope this never happens
	return 0
}

// optimize converts the container to the type which will take up the least
// amount of space.
func (c *Container) optimize() *Container {
	if c.N() == 0 {
		statsHit("optimize/empty")
		return nil
	}
	runs := c.countRuns()

	var newType byte
	if runs <= runMaxSize && runs <= c.N()/2 {
		newType = containerRun
	} else if c.N() < ArrayMaxSize {
		newType = containerArray
	} else {
		newType = containerBitmap
	}

	// Then convert accordingly.
	if c.isArray() {
		if newType == containerBitmap {
			statsHit("optimize/arrayToBitmap")
			c = c.arrayToBitmap()
		} else if newType == containerRun {
			statsHit("optimize/arrayToRun")
			c = c.arrayToRun(runs)
		} else {
			statsHit("optimize/arrayUnchanged")
		}
	} else if c.isBitmap() {
		if newType == containerArray {
			statsHit("optimize/bitmapToArray")
			c = c.bitmapToArray()
		} else if newType == containerRun {
			statsHit("optimize/bitmapToRun")
			c = c.bitmapToRun(runs)
		} else {
			statsHit("optimize/bitmapUnchanged")
		}
	} else if c.isRun() {
		if newType == containerBitmap {
			statsHit("optimize/runToBitmap")
			c = c.runToBitmap()
		} else if newType == containerArray {
			statsHit("optimize/runToArray")
			c = c.runToArray()
		} else {
			statsHit("optimize/runUnchanged")
		}
	}
	return c
}

// unionInPlace does not necessarily preserve container's N; it's expected
// to be used when running a sequence of unions, after which you should
// call Repair(). (As of this writing, that only matters for bitmaps.)
//
// If called on a frozen container, or a container of the wrong sort,
// it is possible that the returned container will not actually be the
// original container; in-place is a suggestion.
func (c *Container) unionInPlace(other *Container) *Container {
	if c == nil {
		return other.Freeze()
	}
	if other == nil {
		return c
	}
	// short-circuit the trivial cases
	if c.N() == maxContainerVal+1 || other.N() == maxContainerVal+1 {
		return fullContainer
	}
	switch c.typ() {
	case containerBitmap:
		switch other.typ() {
		case containerBitmap:
			return unionBitmapBitmapInPlace(c, other)
		case containerArray:
			return unionBitmapArrayInPlace(c, other)
		case containerRun:
			return unionBitmapRunInPlace(c, other)

		}
	case containerArray:
		switch other.typ() {
		case containerBitmap:
			c = c.arrayToBitmap()
			return unionBitmapBitmapInPlace(c, other)
		case containerArray:
			return unionArrayArrayInPlace(c, other)
		case containerRun:
			c = c.arrayToBitmap()
			return unionBitmapRunInPlace(c, other)
		}
	case containerRun:
		switch other.typ() {
		case containerBitmap:
			c = c.runToBitmap()
			return unionBitmapBitmapInPlace(c, other)
		case containerArray:
			c = c.runToBitmap()
			return unionBitmapArrayInPlace(c, other)
		case containerRun:
			c = c.runToBitmap()
			return unionBitmapRunInPlace(c, other)
		}
	}
	if roaringParanoia {
		panic(fmt.Sprintf("invalid union op: unknown types %d/%d", c.typ(), other.typ()))
	}
	return c
}

func (c *Container) arrayContains(v uint16) bool {
	return search32(c.array(), v) >= 0
}

func (c *Container) bitmapContains(v uint16) bool {
	return (c.bitmap()[v/64] & (1 << uint64(v%64))) != 0
}

// binSearchRuns returns the index of the run containing v, and true, when v is contained;
// or the index of the next run starting after v, and false, when v is not contained.
func binSearchRuns(v uint16, a []interval16) (int32, bool) {
	i := int32(sort.Search(len(a),
		func(i int) bool { return a[i].last >= v }))
	if i < int32(len(a)) {
		return i, (v >= a[i].start) && (v <= a[i].last)
	}

	return i, false
}

// runContains determines if v is in the container assuming c is a run
// container.
func (c *Container) runContains(v uint16) bool {
	_, found := binSearchRuns(v, c.runs())
	return found
}

// remove removes a value from the container.
func (c *Container) remove(v uint16) (newC *Container, removed bool) {
	if c == nil {
		return nil, false
	}
	if c.isArray() {
		return c.arrayRemove(v)
	} else if c.isRun() {
		return c.runRemove(v)
	} else {
		return c.bitmapRemove(v)
	}
}

func (c *Container) arrayRemove(v uint16) (*Container, bool) {
	array := c.array()
	i := search32(array, v)
	if i < 0 {
		return c, false
	}
	// removing the last item? we can just return the empty container.
	if c.N() == 1 {
		return nil, true
	}
	c = c.Thaw()
	array = c.array()

	array = append(array[:i], array[i+1:]...)
	c.setArray(array)
	return c, true
}

func (c *Container) bitmapRemove(v uint16) (*Container, bool) {
	if !c.bitmapContains(v) {
		return c, false
	}
	// removing the last item? we can just return the empty container.
	if c.N() == 1 {
		return nil, true
	}
	c = c.Thaw()

	// Lower count and remove element.
	c.bitmap()[v/64] &^= (uint64(1) << uint(v%64))
	c.setN(c.N() - 1)

	// Convert to array if we go below the threshold.
	if c.N() == ArrayMaxSize {
		statsHit("bitmapRemove/bitmapToArray")
		c = c.bitmapToArray()
	}
	return c, true
}

// runRemove removes v from a run container, and returns true if v was removed.
func (c *Container) runRemove(v uint16) (*Container, bool) {
	runs := c.runs()
	i, contains := binSearchRuns(v, runs)
	if !contains {
		return c, false
	}
	// removing the last item? we can just return the empty container.
	if c.N() == 1 {
		return nil, true
	}
	c = c.Thaw()
	runs = c.runs()
	if v == runs[i].last && v == runs[i].start {
		runs = append(runs[:i], runs[i+1:]...)
	} else if v == runs[i].last {
		runs[i].last--
	} else if v == runs[i].start {
		runs[i].start++
	} else if v > runs[i].start {
		last := runs[i].last
		runs[i].last = v - 1
		runs = append(runs, interval16{})
		copy(runs[i+2:], runs[i+1:])
		runs[i+1] = interval16{start: v + 1, last: last}
		// runs = append(runs[:i+1], append([]interval16{{start: v + 1, last: last}}, runs[i+1:]...)...)
	}
	c.setN(c.N() - 1)
	c.setRuns(runs)
	return c, true
}

// min returns the minimum value in the container.
func (c *Container) min() (uint16, bool) {
	if c.isArray() {
		return c.arrayMin()
	} else if c.isRun() {
		return c.runMin()
	} else {
		return c.bitmapMin()
	}
}

// max returns the maximum value in the container.
func (c *Container) max() uint16 {
	if c == nil || c.N() == 0 {
		// probably wrong, but prevents a crash elsewhere
		return 0
	}
	if c.isArray() {
		return c.arrayMax()
	} else if c.isRun() {
		return c.runMax()
	} else {
		return c.bitmapMax()
	}
}

// Second result value is true if array is non-empty.
func (c *Container) arrayMin() (uint16, bool) {
	array := c.array()
	if len(array) == 0 {
		return 0, false
	}
	return array[0], true
}

func (c *Container) arrayMax() uint16 {
	array := c.array()
	return array[len(array)-1]
}

// Second result value is true if array is non-empty.
func (c *Container) bitmapMin() (uint16, bool) {
	bitmap := c.bitmap()
	for i := 0; i < len(bitmap); i++ {
		// If value is zero then skip.
		v := bitmap[i]
		if v != 0 {
			r := bits.TrailingZeros64(v)
			return uint16(r + i*64), true
		}
	}
	return 0, false
}

func (c *Container) bitmapMax() uint16 {
	// Search bitmap in reverse order.
	bitmap := c.bitmap()
	for i := len(bitmap) - 1; i > 0; i-- {
		// If value is zero then skip.
		v := bitmap[i]
		if v != 0 {
			r := bits.LeadingZeros64(v)
			return uint16(i*64 + 63 - r)
		}
	}
	return 0
}

// Second result value is true if array is non-empty.
func (c *Container) runMin() (uint16, bool) {
	runs := c.runs()
	if len(runs) == 0 {
		return 0, false
	}
	return runs[0].start, true
}

func (c *Container) runMax() uint16 {
	runs := c.runs()
	if len(runs) == 0 {
		return 0
	}
	return runs[len(runs)-1].last
}

// bitmapToArray converts from bitmap format to array format.
func (c *Container) bitmapToArray() *Container {
	statsHit("bitmapToArray")
	if c == nil {
		if roaringParanoia {
			panic("nil container for bitmapToArray")
		}
		return nil
	}
	// If c is frozen, we'll be making a new array container. Otherwise,
	// we'll convert this container.
	if c.N() == 0 {
		if c.frozen() {
			return NewContainerArray(nil)
		}
		c.setTyp(containerArray)
		c.setArray(nil)
		return c
	}
	bitmap := c.bitmap()
	n := int32(0)

	array := make([]uint16, c.N())
	for i, word := range bitmap {
		for word != 0 {
			t := word & -word
			if roaringParanoia {
				if n >= c.N() {
					panic("bitmap has more bits set than container.n")
				}
			}
			array[n] = uint16((i*64 + int(popcount(t-1))))
			n++
			word ^= t
		}
	}
	if roaringParanoia {
		if n != c.N() {
			panic("bitmap has fewer bits set than container.n")
		}
	}
	if c.frozen() {
		return NewContainerArray(array)
	}
	c.setTyp(containerArray)
	c.setMapped(false)
	c.setArray(array)
	return c
}

// arrayToBitmap converts from array format to bitmap format.
func (c *Container) arrayToBitmap() *Container {
	statsHit("arrayToBitmap")
	if c == nil {
		if roaringParanoia {
			panic("nil container for arrayToBitmap")
		}
		return nil
	}

	// return early if empty
	if c.N() == 0 {
		if c.frozen() {
			return NewContainerBitmap(0, nil)
		}
		c.setTyp(containerBitmap)
		c.setBitmap(make([]uint64, bitmapN))
		return c
	}

	bitmap := make([]uint64, bitmapN)
	for _, v := range c.array() {
		bitmap[int(v)/64] |= (uint64(1) << uint(v%64))
	}
	if c.frozen() {
		return NewContainerBitmapN(bitmap, c.N())
	}
	c.setTyp(containerBitmap)
	c.setMapped(false)
	c.setBitmap(bitmap)
	return c
}

// runToBitmap converts from RLE format to bitmap format.
func (c *Container) runToBitmap() *Container {
	statsHit("runToBitmap")
	if c == nil {
		if roaringParanoia {
			panic("nil container for runToBitmap")
		}
		return nil
	}

	// return early if empty
	if c.N() == 0 {
		if c.frozen() {
			return NewContainerBitmap(0, nil)
		}
		c.setTyp(containerBitmap)
		c.setBitmap(make([]uint64, bitmapN))
		return c
	}
	bitmap := make([]uint64, bitmapN)
	for _, r := range c.runs() {
		// TODO this can be ~64x faster for long runs by setting maxBitmap instead of single bits
		//note v must be int or will overflow
		for v := int(r.start); v <= int(r.last); v++ {
			bitmap[v/64] |= (uint64(1) << uint(v%64))
		}
	}
	if c.frozen() {
		return NewContainerBitmapN(bitmap, c.N())
	}
	c.setTyp(containerBitmap)
	c.setMapped(false)
	c.setBitmap(bitmap)
	return c
}

// bitmapToRun converts from bitmap format to RLE format.
func (c *Container) bitmapToRun(numRuns int32) *Container {
	statsHit("bitmapToRun")
	if c == nil {
		if roaringParanoia {
			panic("nil container for bitmapToRun")
		}
		return nil
	}

	// return early if empty
	if c.N() == 0 {
		if c.frozen() {
			return NewContainerRun(nil)
		}
		c.setTyp(containerRun)
		c.setRuns(nil)
		return c
	}

	bitmap := c.bitmap()
	if numRuns == 0 {
		numRuns = bitmapCountRuns(bitmap)
	}
	runs := make([]interval16, 0, numRuns)

	current := bitmap[0]
	var i, start, last uint16
	for {
		// skip while empty
		for current == 0 && i < bitmapN-1 {
			i++
			current = bitmap[i]
		}

		if current == 0 {
			break
		}
		currentStart := uint16(trailingZeroN(current))
		start = 64*i + currentStart

		// pad LSBs with 1s
		current = current | (current - 1)

		// find next 0
		for current == maxBitmap && i < bitmapN-1 {
			i++
			current = bitmap[i]
		}

		if current == maxBitmap {

			// bitmap[1023] == maxBitmap
			runs = append(runs, interval16{start, maxContainerVal})
			break
		}
		currentLast := uint16(trailingZeroN(^current))
		last = 64*i + currentLast
		runs = append(runs, interval16{start, last - 1})

		// pad LSBs with 0s
		current = current & (current + 1)
	}
	if c.frozen() {
		return NewContainerRunN(runs, c.N())
	}
	c.setTyp(containerRun)
	c.setRuns(runs)
	c.setMapped(false)
	return c
}

// arrayToRun converts from array format to RLE format.
func (c *Container) arrayToRun(numRuns int32) *Container {
	statsHit("arrayToRun")
	if c == nil {
		if roaringParanoia {
			panic("nil container for arrayToRun")
		}
		return nil
	}

	// return early if empty
	if c.N() == 0 {
		if c.frozen() {
			return NewContainerRun(nil)
		}
		c.setTyp(containerRun)
		c.setRuns(nil)
		return c
	}

	array := c.array()

	if numRuns == 0 {
		numRuns = arrayCountRuns(array)
	}

	runs := make([]interval16, 0, numRuns)
	start := array[0]
	for i, v := range array[1:] {
		if v-array[i] > 1 {
			// if current-previous > 1, one run ends and another begins
			runs = append(runs, interval16{start, array[i]})
			start = v
		}
	}
	// append final run
	runs = append(runs, interval16{start, array[c.N()-1]})
	if c.frozen() {
		return NewContainerRunN(runs, c.N())
	}
	c.setTyp(containerRun)
	c.setMapped(false)
	c.setRuns(runs)
	return c
}

// runToArray converts from RLE format to array format.
func (c *Container) runToArray() *Container {
	statsHit("runToArray")
	if c == nil {
		if roaringParanoia {
			panic("nil container for runToArray")
		}
		return nil
	}

	// return early if empty
	if c.N() == 0 {
		if c.frozen() {
			return NewContainerArray(nil)
		}
		c.setTyp(containerArray)
		c.setArray(nil)
		return c
	}

	runs := c.runs()

	array := make([]uint16, c.N())
	n := int32(0)
	for _, r := range runs {
		for v := int(r.start); v <= int(r.last); v++ {
			array[n] = uint16(v)
			n++
		}
	}
	if roaringParanoia {
		if n != c.N() {
			panic("run has fewer bits set than container.n")
		}
	}
	if c.frozen() {
		return NewContainerArray(array)
	}
	c.setTyp(containerArray)
	c.setMapped(false)
	c.setArray(array)
	return c
}

// Clone returns a copy of c.
func (c *Container) Clone() (out *Container) {
	statsHit("Container/Clone")
	if c == nil {
		return nil
	}
	switch c.typ() {
	case containerArray:
		statsHit("Container/Clone/Array")
		out = NewContainerArrayCopy(c.array())
	case containerBitmap:
		statsHit("Container/Clone/Bitmap")
		other := NewContainerBitmapN(nil, c.N())
		copy(other.bitmap(), c.bitmap())
		out = other
	case containerRun:
		statsHit("Container/Clone/Run")
		out = NewContainerRunCopy(c.runs())
	default:
		panic(fmt.Sprintf("cloning a container of unknown type %d", c.typ()))
	}
	// this should probably never happen
	if roaringParanoia {
		if out.N() != out.count() {
			panic("cloned container has wrong n")
		}
	}
	return out
}

// WriteTo writes c to w.
func (c *Container) WriteTo(w io.Writer) (n int64, err error) {
	if c == nil {
		return 0, nil
	}
	if c.isArray() {
		return c.arrayWriteTo(w)
	} else if c.isRun() {
		return c.runWriteTo(w)
	} else {
		return c.bitmapWriteTo(w)
	}
}

func (c *Container) arrayWriteTo(w io.Writer) (n int64, err error) {
	statsHit("Container/arrayWriteTo")
	array := c.array()
	if len(array) == 0 {
		return 0, nil
	}

	// Verify all elements are valid.
	// TODO: instead of commenting this out, we need to make it a configuration option
	//	for _, v := range c.array {
	//	assert(lowbits(uint64(v)) == v, "cannot write array value out of range: %d", v)
	//}

	// Write sizeof(uint16) * cardinality bytes.
	nn, err := w.Write((*[0xFFFFFFF]byte)(unsafe.Pointer(&array[0]))[: 2*c.N() : 2*c.N()])
	return int64(nn), err
}

func (c *Container) bitmapWriteTo(w io.Writer) (n int64, err error) {
	statsHit("Container/bitmapWriteTo")
	bitmap := c.bitmap()
	// Write sizeof(uint64) * bitmapN bytes.
	nn, err := w.Write((*[0xFFFFFFF]byte)(unsafe.Pointer(&bitmap[0]))[:(8 * bitmapN):(8 * bitmapN)])
	return int64(nn), err
}

func (c *Container) runWriteTo(w io.Writer) (n int64, err error) {
	statsHit("Container/runWriteTo")
	runs := c.runs()
	if len(runs) == 0 {
		return 0, nil
	}
	var byte2 [2]byte
	binary.LittleEndian.PutUint16(byte2[:], uint16(len(runs)))
	_, err = w.Write(byte2[:])
	if err != nil {
		return 0, err
	}
	nn, err := w.Write((*[0xFFFFFFF]byte)(unsafe.Pointer(&runs[0]))[: interval16Size*len(runs) : interval16Size*len(runs)])
	return int64(runCountHeaderSize + nn), err
}

// size returns the encoded size of the container, in bytes.
func (c *Container) size() int {
	if c.isArray() {
		return len(c.array()) * 2 // sizeof(uint16)
	} else if c.isRun() {
		return len(c.runs())*interval16Size + runCountHeaderSize
	} else {
		return len(c.bitmap()) * 8 // sizeof(uint64)
	}
}

// info returns the current stats about the container.
func (c *Container) info() containerInfo {
	info := containerInfo{N: c.N()}
	if c == nil {
		info.Type = "nil"
		info.Alloc = 0
		return info
	}

	if c.isArray() {
		info.Type = "array"
		info.Alloc = len(c.array()) * 2 // sizeof(uint16)
	} else if c.isRun() {
		info.Type = "run"
		info.Alloc = len(c.runs())*interval16Size + runCountHeaderSize
	} else {
		info.Type = "bitmap"
		info.Alloc = len(c.bitmap()) * 8 // sizeof(uint64)
	}

	if c.Mapped() {
		if c.isArray() {
			info.Pointer = unsafe.Pointer(&c.array()[0])
		} else if c.isRun() {
			info.Pointer = unsafe.Pointer(&c.runs()[0])
		} else {
			info.Pointer = unsafe.Pointer(&c.bitmap()[0])
		}
	}

	return info
}

// check performs a consistency check on the container.
func (c *Container) check() error {
	var a ErrorList

	if c == nil {
		return nil
	}
	if c.isArray() {
		array := c.array()
		if int32(len(array)) != c.N() {
			a.Append(fmt.Errorf("array count mismatch: count=%d, n=%d", len(array), c.N()))
		}
	} else if c.isRun() {
		n := c.runCountRange(0, maxContainerVal+1)
		if n != c.N() {
			a.Append(fmt.Errorf("run count mismatch: count=%d, n=%d", n, c.N()))
		}
	} else if c.isBitmap() {
		if n := c.bitmapCountRange(0, maxContainerVal+1); n != c.N() {
			a.Append(fmt.Errorf("bitmap count mismatch: count=%d, n=%d", n, c.N()))
		}
	} else {
		a.Append(fmt.Errorf("empty container"))
		if c.N() != 0 {
			a.Append(fmt.Errorf("empty container with nonzero count: n=%d", c.N()))
		}
	}

	if a == nil {
		return nil
	}
	return a
}

// Repair repairs the cardinality of c if it has been corrupted by
// optimized operations.
func (c *Container) Repair() {
	// a frozen container can't have had n or contents changed, so we
	// don't need to recount it.
	if c.frozen() {
		return
	}
	if c.isBitmap() {
		c.bitmapRepair()
	}
}

func (c *Container) bitmapRepair() {
	n := int32(0)
	// Manually unroll loop to make it a little faster.
	// TODO(rartoul): Can probably make this a few x faster using
	// SIMD instructions.
	bitmap := c.bitmap()[:bitmapN]
	for i := 0; i <= bitmapN-4; i += 4 {
		n += int32(popcount(bitmap[i]))
		n += int32(popcount(bitmap[i+1]))
		n += int32(popcount(bitmap[i+2]))
		n += int32(popcount(bitmap[i+3]))
	}
	c.setN(n)
}

// containerInfo represents a point-in-time snapshot of container stats.
type containerInfo struct {
	Key     uint64         // container key
	Type    string         // container type (array, bitmap, or run)
	N       int32          // number of bits
	Alloc   int            // memory used
	Pointer unsafe.Pointer // offset within the mmap
}

// flip returns a new container containing the inverse of all
// bits in a.
func flip(a *Container) *Container { // nolint: deadcode
	if a.isArray() {
		return flipArray(a)
	} else if a.isRun() {
		return flipRun(a)
	} else {
		return flipBitmap(a)
	}
}

func flipArray(b *Container) *Container {
	statsHit("flipArray")
	// TODO: actually implement this
	x := b.Clone()
	x = x.arrayToBitmap()
	return flipBitmap(x)
}

func flipBitmap(b *Container) *Container {
	statsHit("flipBitmap")
	other := NewContainerBitmapN(nil, 0)
	bitmap := b.bitmap()
	otherBitmap := other.bitmap()
	for i, word := range bitmap {
		otherBitmap[i] = ^word
	}

	other.setN(other.count())
	return other
}

func flipRun(b *Container) *Container {
	statsHit("flipRun")
	// TODO: actually implement this
	x := b.Clone()
	x = x.runToBitmap()
	return flipBitmap(x)
}

func intersectionCount(a, b *Container) int32 {
	if a.N() == maxContainerVal+1 {
		return b.N()
	}
	if b.N() == maxContainerVal+1 {
		return a.N()
	}
	if a.N() == 0 || b.N() == 0 {
		return 0
	}
	if a.isArray() {
		if b.isArray() {
			return intersectionCountArrayArray(a, b)
		} else if b.isRun() {
			return intersectionCountArrayRun(a, b)
		} else {
			return intersectionCountArrayBitmap(a, b)
		}
	} else if a.isRun() {
		if b.isArray() {
			return intersectionCountArrayRun(b, a)
		} else if b.isRun() {
			return intersectionCountRunRun(a, b)
		} else {
			return intersectionCountBitmapRun(b, a)
		}
	} else {
		if b.isArray() {
			return intersectionCountArrayBitmap(b, a)
		} else if b.isRun() {
			return intersectionCountBitmapRun(a, b)
		} else {
			return intersectionCountBitmapBitmap(a, b)
		}
	}
}

func intersectionCountArrayArray(a, b *Container) (n int32) {
	statsHit("intersectionCount/ArrayArray")
	ca, cb := a.array(), b.array()
	na, nb := len(ca), len(cb)
	if na > nb {
		ca, cb = cb, ca
		na, nb = nb, na // nolint: ineffassign
	}
	j := 0
	for _, va := range ca {
		for cb[j] < va {
			j++
			if j >= nb {
				return n
			}
		}
		if cb[j] == va {
			n++
		}
	}
	return n
}

func intersectionCountArrayRun(a, b *Container) (n int32) {
	statsHit("intersectionCount/ArrayRun")
	array, runs := a.array(), b.runs()
	na, nb := len(array), len(runs)
	for i, j := 0, 0; i < na && j < nb; {
		va, vb := array[i], runs[j]
		if va < vb.start {
			i++
		} else if va >= vb.start && va <= vb.last {
			i++
			n++
		} else if va > vb.last {
			j++
		}
	}
	return n
}

func intersectionCountRunRun(a, b *Container) (n int32) {
	statsHit("intersectionCount/RunRun")
	ra, rb := a.runs(), b.runs()
	na, nb := len(ra), len(rb)
	for i, j := 0, 0; i < na && j < nb; {
		va, vb := ra[i], rb[j]
		if va.last < vb.start {
			// |--va--| |--vb--|
			i++
		} else if va.start > vb.last {
			// |--vb--| |--va--|
			j++
		} else if va.last > vb.last && va.start >= vb.start {
			// |--vb-|-|-va--|
			n += 1 + int32(vb.last-va.start)
			j++
		} else if va.last > vb.last && va.start < vb.start {
			// |--va|--vb--|--|
			n += 1 + int32(vb.last-vb.start)
			j++
		} else if va.last <= vb.last && va.start >= vb.start {
			// |--vb|--va--|--|
			n += 1 + int32(va.last-va.start)
			i++
		} else if va.last <= vb.last && va.start < vb.start {
			// |--va-|-|-vb--|
			n += 1 + int32(va.last-vb.start)
			i++
		}
	}
	return n
}

func intersectionCountBitmapRun(a, b *Container) (n int32) {
	statsHit("intersectionCount/BitmapRun")
	for _, iv := range b.runs() {
		n += a.bitmapCountRange(int32(iv.start), int32(iv.last)+1)
	}
	return n
}

func intersectionCountArrayBitmap(a, b *Container) (n int32) {
	statsHit("intersectionCount/ArrayBitmap")
	bitmap := b.bitmap()
	ln := len(bitmap)
	for _, val := range a.array() {
		i := int(val >> 6)
		if i >= ln {
			break
		}
		off := val % 64
		n += int32(bitmap[i]>>off) & 1
	}
	return n
}

func intersectionCountBitmapBitmap(a, b *Container) (n int32) {
	statsHit("intersectionCount/BitmapBitmap")
	return int32(popcountAndSlice(a.bitmap(), b.bitmap()))
}

func intersect(a, b *Container) *Container {
	if a.N() == maxContainerVal+1 {
		return b.Freeze()
	}
	if b.N() == maxContainerVal+1 {
		return a.Freeze()
	}
	if a.N() == 0 || b.N() == 0 {
		return nil
	}
	if a.isArray() {
		if b.isArray() {
			return intersectArrayArray(a, b)
		} else if b.isRun() {
			return intersectArrayRun(a, b)
		} else {
			return intersectArrayBitmap(a, b)
		}
	} else if a.isRun() {
		if b.isArray() {
			return intersectArrayRun(b, a)
		} else if b.isRun() {
			return intersectRunRun(a, b)
		} else {
			return intersectBitmapRun(b, a)
		}
	} else {
		if b.isArray() {
			return intersectArrayBitmap(b, a)
		} else if b.isRun() {
			return intersectBitmapRun(a, b)
		} else {
			return intersectBitmapBitmap(a, b)
		}
	}
}

func intersectArrayArray(a, b *Container) *Container {
	statsHit("intersect/ArrayArray")
	aa, ab := a.array(), b.array()
	na, nb := len(aa), len(ab)
	output := make([]uint16, 0, na)
	for i, j := 0, 0; i < na && j < nb; {
		va, vb := aa[i], ab[j]
		if va < vb {
			i++
		} else if va > vb {
			j++
		} else {
			output = append(output, va)
			i, j = i+1, j+1
		}
	}
	return NewContainerArray(output)
}

// intersectArrayRun computes the intersect of an array container and a run
// container. The return is always an array container (since it's guaranteed to
// be low-cardinality)
func intersectArrayRun(a, b *Container) *Container {
	statsHit("intersect/ArrayRun")
	aa, rb := a.array(), b.runs()
	na, nb := len(aa), len(rb)
	var output []uint16
	for i, j := 0, 0; i < na && j < nb; {
		va, vb := aa[i], rb[j]
		if va < vb.start {
			i++
		} else if va > vb.last {
			j++
		} else {
			output = append(output, va)
			i++
		}
	}
	return NewContainerArray(output)
}

// intersectRunRun computes the intersect of two run containers.
func intersectRunRun(a, b *Container) *Container {
	statsHit("intersect/RunRun")
	output := NewContainerRun(nil)
	ra, rb := a.runs(), b.runs()
	na, nb := len(ra), len(rb)
	n := int32(0)
	for i, j := 0, 0; i < na && j < nb; {
		va, vb := ra[i], rb[j]
		if va.last < vb.start {
			// |--va--| |--vb--|
			i++
		} else if vb.last < va.start {
			// |--vb--| |--va--|
			j++
		} else if va.last > vb.last && va.start >= vb.start {
			// |--vb-|-|-va--|
			n += output.runAppendInterval(interval16{start: va.start, last: vb.last})
			j++
		} else if va.last > vb.last && va.start < vb.start {
			// |--va|--vb--|--|
			n += output.runAppendInterval(vb)
			j++
		} else if va.last <= vb.last && va.start >= vb.start {
			// |--vb|--va--|--|
			n += output.runAppendInterval(va)
			i++
		} else if va.last <= vb.last && va.start < vb.start {
			// |--va-|-|-vb--|
			n += output.runAppendInterval(interval16{start: vb.start, last: va.last})
			i++
		}
	}
	output.setN(n)
	runs := output.runs()
	if n < ArrayMaxSize && int32(len(runs)) > n/2 {
		output.runToArray()
	} else if len(runs) > runMaxSize {
		output.runToBitmap()
	}
	return output
}

// intersectBitmapRun returns an array container if either container's
// cardinality is <= ArrayMaxSize. Otherwise it returns a bitmap container.
func intersectBitmapRun(a, b *Container) *Container {
	statsHit("intersect/BitmapRun")
	var output *Container
	runs := b.runs()
	if b.N() <= ArrayMaxSize || a.N() <= ArrayMaxSize {
		// output is array container
		array := make([]uint16, 0, b.N())
		for _, iv := range runs {
			for i := iv.start; i <= iv.last; i++ {
				if a.bitmapContains(i) {
					array = append(array, i)
				}
				// If the run ends the container, break to avoid an infinite loop.
				if i == 65535 {
					break
				}
			}
		}

		output = NewContainerArray(array)
	} else {
		// right now this iterates through the runs and sets integers in the
		// bitmap that are in the runs. alternately, we could zero out ranges in
		// the bitmap which are between runs.
		output = NewContainerBitmap(0, nil)
		bitmap := output.bitmap()
		aBitmap := a.bitmap()
		n := int32(0)
		for j := 0; j < len(runs); j++ {
			vb := runs[j]
			i := vb.start >> 6 // index into a
			vastart := i << 6
			valast := vastart + 63
			for valast >= vb.start && vastart <= vb.last && i < bitmapN {
				if vastart >= vb.start && valast <= vb.last { // a within b
					bitmap[i] = aBitmap[i]
					n += int32(popcount(aBitmap[i]))
				} else if vb.start >= vastart && vb.last <= valast { // b within a
					var mask uint64 = ((1 << (vb.last - vb.start + 1)) - 1) << (vb.start - vastart)
					bits := aBitmap[i] & mask
					bitmap[i] |= bits
					n += int32(popcount(bits))
				} else if vastart < vb.start { // a overlaps front of b
					offset := 64 - (1 + valast - vb.start)
					bits := (aBitmap[i] >> offset) << offset
					bitmap[i] |= bits
					n += int32(popcount(bits))
				} else if vb.start < vastart { // b overlaps front of a
					offset := 64 - (1 + vb.last - vastart)
					bits := (aBitmap[i] << offset) >> offset
					bitmap[i] |= bits
					n += int32(popcount(bits))
				}
				// update loop vars
				i++
				vastart = i << 6
				valast = vastart + 63
			}
		}
		output.setN(n)
	}
	return output
}

func intersectArrayBitmap(a, b *Container) *Container {
	statsHit("intersect/ArrayBitmap")
	array := make([]uint16, 0)
	bBitmap := b.bitmap()
	for _, va := range a.array() {
		bmidx := va / 64
		bidx := va % 64
		mask := uint64(1) << bidx
		b := bBitmap[bmidx]
		if b&mask > 0 {
			array = append(array, va)
		}
	}
	return NewContainerArray(array)
}

func intersectBitmapBitmap(a, b *Container) *Container {
	statsHit("intersect/BitmapBitmap")
	// local variables added to prevent BCE checks in loop
	// see https://go101.org/article/bounds-check-elimination.html
	var (
		ab = a.bitmap()[:bitmapN]
		bb = b.bitmap()[:bitmapN]
		ob = make([]uint64, bitmapN)
		n  int32
	)
	for i := 0; i < bitmapN; i++ {
		ob[i] = ab[i] & bb[i]
		n += int32(popcount(ob[i]))
	}

	output := NewContainerBitmapN(ob, n)
	return output
}

func union(a, b *Container) *Container {
	if a.N() == maxContainerVal+1 || b.N() == maxContainerVal+1 {
		return fullContainer
	}
	if a.isArray() {
		if b.isArray() {
			return unionArrayArray(a, b)
		} else if b.isRun() {
			return unionArrayRun(a, b)
		} else {
			return unionArrayBitmap(a, b)
		}
	} else if a.isRun() {
		if b.isArray() {
			return unionArrayRun(b, a)
		} else if b.isRun() {
			return unionRunRun(a, b)
		} else {
			return unionBitmapRun(b, a)
		}
	} else {
		if b.isArray() {
			return unionArrayBitmap(b, a)
		} else if b.isRun() {
			return unionBitmapRun(a, b)
		} else {
			return unionBitmapBitmap(a, b)
		}
	}
}

func unionArrayArray(a, b *Container) *Container {
	statsHit("union/ArrayArray")
	aa, ab := a.array(), b.array()
	na, nb := len(aa), len(ab)
	output := make([]uint16, na+nb)
	n := 0
	for i, j := 0, 0; ; {
		if i >= na && j >= nb {
			break
		} else if i < na && j >= nb {
			output[n] = aa[i]
			n++
			i++
			continue
		} else if i >= na && j < nb {
			output[n] = ab[j]
			n++
			j++
			continue
		}

		va, vb := aa[i], ab[j]
		if va < vb {
			output[n] = va
			n++
			i++
		} else if va > vb {
			output[n] = vb
			n++
			j++
		} else {
			output[n] = va
			n++
			i, j = i+1, j+1
		}
	}
	return NewContainerArray(output[:n])
}

// unionArrayArrayInPlace does what it sounds like -- tries to combine
// the two arrays in-place. It does not try to ensure that the result is
// of a good array size, so it could be up to twice that size, temporarily.
func unionArrayArrayInPlace(a, b *Container) *Container {
	statsHit("union/ArrayArrayInPlace")
	aa, ab := a.array(), b.array()
	na, nb := len(aa), len(ab)
	output := make([]uint16, na+nb)
	outN := 0
	for i, j := 0, 0; ; {
		if i >= na && j >= nb {
			break
		} else if i < na && j >= nb {
			copy(output[outN:], aa[i:])
			outN += na - i
			break
		} else if i >= na && j < nb {
			copy(output[outN:], ab[j:])
			outN += nb - j
			break
		}

		va, vb := aa[i], ab[j]
		if va < vb {
			output[outN] = va
			outN++
			i++
		} else if va > vb {
			output[outN] = vb
			outN++
			j++
		} else {
			output[outN] = va
			outN++
			i++
			j++
		}
	}
	// a union can't omit anything that was previously in a, so if
	// the output is the same length, nothing changed.
	if len(output) != int(a.N()) {
		a = a.Thaw()
		a.setArray(output[:outN])
		a = a.optimize()
	}
	return a
}

// unionArrayRun optimistically assumes that the result will be a run container,
// and converts to a bitmap or array container afterwards if necessary.
func unionArrayRun(a, b *Container) *Container {
	statsHit("union/ArrayRun")
	output := NewContainerRun(nil)
	aa, rb := a.array(), b.runs()
	na, nb := len(aa), len(rb)
	var vb interval16
	var va uint16
	n := int32(0)
	for i, j := 0, 0; i < na || j < nb; {
		if i < na {
			va = aa[i]
		}
		if j < nb {
			vb = rb[j]
		}
		if i < na && (j >= nb || va < vb.start) {
			n += output.runAppendInterval(interval16{start: va, last: va})
			i++
		} else {
			n += output.runAppendInterval(vb)
			j++
		}
	}
	output.setN(n)
	if n < ArrayMaxSize {
		output = output.runToArray()
	} else if len(output.runs()) > runMaxSize {
		output = output.runToBitmap()
	}
	return output
}

// runAppendInterval adds the given interval to the run container. It assumes
// that the interval comes at the end of the list of runs, and does not check
// that this is the case. It will not behave correctly if the start of the given
// interval is earlier than the start of the last interval in the list of runs.
// Its return value is the amount by which the cardinality of the container was
// increased.
func (c *Container) runAppendInterval(v interval16) int32 {
	runs := c.runs()
	if len(runs) == 0 {
		runs = append(runs, v)
		c.setRuns(runs)
		return int32(v.last-v.start) + 1
	}

	last := runs[len(runs)-1]
	if last.last == maxContainerVal { //protect against overflow
		return 0
	}
	if last.last+1 >= v.start && v.last > last.last {
		runs[len(runs)-1].last = v.last
		c.setRuns(runs)
		return int32(v.last - last.last)
	} else if last.last+1 < v.start {
		runs = append(runs, v)
		c.setRuns(runs)
		return int32(v.last-v.start) + 1
	}
	return 0
}

func unionRunRun(a, b *Container) *Container {
	statsHit("union/RunRun")
	ra, rb := a.runs(), b.runs()
	na, nb := len(ra), len(rb)
	output := NewContainerRun(make([]interval16, 0, na+nb))
	var va, vb interval16
	n := int32(0)
	for i, j := 0, 0; i < na || j < nb; {
		if i < na {
			va = ra[i]
		}
		if j < nb {
			vb = rb[j]
		}
		if i < na && (j >= nb || va.start < vb.start) {
			n += output.runAppendInterval(va)
			i++
		} else {
			n += output.runAppendInterval(vb)
			j++
		}
	}
	output.setN(n)
	if len(output.runs()) > runMaxSize {
		output.runToBitmap()
	}
	return output
}

func unionBitmapRun(a, b *Container) *Container {
	statsHit("union/BitmapRun")
	output := a.Clone()
	for _, run := range b.runs() {
		output.bitmapSetRange(uint64(run.start), uint64(run.last)+1)
	}
	return output
}

// unions the run b into the bitmap a, mutating a in place. The n value of
// a will need to be repaired after the fact.
func unionBitmapRunInPlace(a, b *Container) *Container {
	a = a.Thaw()
	bitmap := a.bitmap()
	statsHit("union/BitmapRun")
	for _, run := range b.runs() {
		bitmapSetRangeIgnoreN(bitmap, uint64(run.start), uint64(run.last)+1)
	}
	return a
}

const maxBitmap = 0xFFFFFFFFFFFFFFFF

// sets all bits in [i, j) (c must be a bitmap container, and bitmap must
// be its bitmap).
func (c *Container) bitmapSetRange(i, j uint64) {
	bitmap := c.bitmap()
	x := i >> 6
	y := (j - 1) >> 6
	var X uint64 = maxBitmap << (i % 64)
	var Y uint64 = maxBitmap >> (63 - ((j - 1) % 64))
	xcnt := popcount(X)
	ycnt := popcount(Y)
	n := int32(c.N())
	if x == y {
		n += int32((j - i) - popcount(bitmap[x]&(X&Y)))
		bitmap[x] |= (X & Y)
	} else {
		n += int32(xcnt - popcount(bitmap[x]&X))
		bitmap[x] |= X
		for i := x + 1; i < y; i++ {
			n += int32(64 - popcount(bitmap[i]))
			bitmap[i] = maxBitmap
		}
		n += int32(ycnt - popcount(bitmap[y]&Y))
		bitmap[y] |= Y
	}
	c.setN(n)
}

// sets all bits in [i, j) without updating any corresponding n value.
func bitmapSetRangeIgnoreN(bitmap []uint64, i, j uint64) {
	x := i >> 6
	y := (j - 1) >> 6
	var X uint64 = maxBitmap << (i % 64)
	var Y uint64 = maxBitmap >> (63 - ((j - 1) % 64))

	if x == y {
		bitmap[x] |= (X & Y)
	} else {
		bitmap[x] |= X
		for i := x + 1; i < y; i++ {
			bitmap[i] = maxBitmap
		}
		bitmap[y] |= Y
	}
}

// xor's all bits in [i, j) with all true (c must be a bitmap container).
func (c *Container) bitmapXorRange(i, j uint64) {
	x := i >> 6
	y := (j - 1) >> 6
	var X uint64 = maxBitmap << (i % 64)
	var Y uint64 = maxBitmap >> (63 - ((j - 1) % 64))
	bitmap := c.bitmap()
	n := c.N()
	if x == y {
		cnt := popcount(bitmap[x])
		bitmap[x] ^= (X & Y) //// flip
		n += int32(popcount(bitmap[x]) - cnt)
	} else {
		cnt := popcount(bitmap[x])
		bitmap[x] ^= X
		n += int32(popcount(bitmap[x]) - cnt)
		for i := x + 1; i < y; i++ {
			cnt = popcount(bitmap[i])
			bitmap[i] ^= maxBitmap
			n += int32(popcount(bitmap[i]) - cnt)
		}
		cnt = popcount(bitmap[y])
		bitmap[y] ^= Y
		n += int32(popcount(bitmap[y]) - cnt)
	}
	c.setN(n)
}

// zeroes all bits in [i, j) (c must be a bitmap container)
func (c *Container) bitmapZeroRange(i, j uint64) {
	x := i >> 6
	y := (j - 1) >> 6
	var X uint64 = maxBitmap << (i % 64)
	var Y uint64 = maxBitmap >> (63 - ((j - 1) % 64))
	bitmap := c.bitmap()
	n := c.N()
	if x == y {
		n -= int32(popcount(bitmap[x] & (X & Y)))
		bitmap[x] &= ^(X & Y)
	} else {
		n -= int32(popcount(bitmap[x] & X))
		bitmap[x] &= ^X
		for i := x + 1; i < y; i++ {
			n -= int32(popcount(bitmap[i]))
			bitmap[i] = 0
		}
		n -= int32(popcount(bitmap[y] & Y))
		bitmap[y] &= ^Y
	}
	c.setN(n)
}

// equals reports whether two containers are equal.
func (c *Container) equals(c2 *Container) bool {
	if c == nil || c2 == nil {
		if c != c2 {
			return false
		}
	}
	if c.Mapped() != c2.Mapped() || c.typ() != c2.typ() || c.N() != c2.N() {
		return false
	}
	if c.typ() == containerArray {
		ca, c2a := c.array(), c2.array()
		if len(ca) != len(c2a) {
			return false
		}
		for i := 0; i < len(ca); i++ {
			if ca[i] != c2a[i] {
				return false
			}
		}
	} else if c.typ() == containerBitmap {
		cb, c2b := c.bitmap(), c2.bitmap()
		if len(cb) != len(c2b) {
			return false
		}
		for i := 0; i < len(cb); i++ {
			if cb[i] != c2b[i] {
				return false
			}
		}
	} else if c.typ() == containerRun {
		cr, c2r := c.runs(), c2.runs()
		if len(cr) != len(c2r) {
			return false
		}
		for i := 0; i < len(cr); i++ {
			if cr[i] != c2r[i] {
				return false
			}
		}
	} else {
		panic(fmt.Sprintf("unknown container type: %v", c.typ()))
	}
	return true
}

func unionArrayBitmap(a, b *Container) *Container {
	output := b.Clone()
	bitmap := output.bitmap()
	n := output.N()
	for _, v := range a.array() {
		if !output.bitmapContains(v) {
			bitmap[v/64] |= (1 << uint64(v%64))
			n++
		}
	}
	output.setN(n)
	return output
}

// unions array b into bitmap a, mutating a in place. The n value
// of a will need to be repaired after the fact.
func unionBitmapArrayInPlace(a, b *Container) *Container {
	a = a.Thaw()
	bitmap := a.bitmap()
	for _, v := range b.array() {
		bitmap[v>>6] |= (uint64(1) << (v % 64))
	}
	return a
}

func unionBitmapBitmap(a, b *Container) *Container {
	// local variables added to prevent BCE checks in loop
	// see https://go101.org/article/bounds-check-elimination.html

	var (
		ab = a.bitmap()[:bitmapN]
		bb = b.bitmap()[:bitmapN]
		ob = make([]uint64, bitmapN)[:bitmapN]

		n int32
	)

	for i := 0; i < bitmapN; i++ {
		ob[i] = ab[i] | bb[i]
		n += int32(popcount(ob[i]))
	}

	output := NewContainerBitmapN(ob, n)
	return output
}

// unions bitmap b into bitmap a, mutating a in place. The n value of
// a will need to be repaired after the fact.
func unionBitmapBitmapInPlace(a, b *Container) *Container {
	a = a.Thaw()

	// local variables added to prevent BCE checks in loop
	// see https://go101.org/article/bounds-check-elimination.html
	var (
		ab = a.bitmap()[:bitmapN]
		bb = b.bitmap()[:bitmapN]
	)
	// Manually unroll loop to make it a little faster.
	// TODO(rartoul): Can probably make this a few x faster using
	// SIMD instructions.
	for i := 0; i < bitmapN; i += 4 {
		ab[i] |= bb[i]
		ab[i+1] |= bb[i+1]
		ab[i+2] |= bb[i+2]
		ab[i+3] |= bb[i+3]
	}
	return a
}

func difference(a, b *Container) *Container {
	if a.N() == 0 || b.N() == maxContainerVal+1 {
		return nil
	}
	if b.N() == 0 {
		return a.Freeze()
	}
	if a.isArray() {
		if b.isArray() {
			return differenceArrayArray(a, b)
		} else if b.isRun() {
			return differenceArrayRun(a, b)
		} else {
			return differenceArrayBitmap(a, b)
		}
	} else if a.isRun() {
		if b.isArray() {
			return differenceRunArray(a, b)
		} else if b.isRun() {
			return differenceRunRun(a, b)
		} else {
			return differenceRunBitmap(a, b)
		}
	} else {
		if b.isArray() {
			return differenceBitmapArray(a, b)
		} else if b.isRun() {
			return differenceBitmapRun(a, b)
		} else {
			return differenceBitmapBitmap(a, b)
		}
	}
}

// differenceArrayArray computes the difference bween two arrays.
func differenceArrayArray(a, b *Container) *Container {
	statsHit("difference/ArrayArray")
	output := NewContainerArray(nil)
	aa, ab := a.array(), b.array()
	na, nb := len(aa), len(ab)
	for i, j := 0, 0; i < na; {
		va := aa[i]
		if j >= nb {
			output.add(va)
			i++
			continue
		}

		vb := ab[j]
		if va < vb {
			output.add(va)
			i++
		} else if va > vb {
			j++
		} else {
			i, j = i+1, j+1
		}
	}
	return output
}

// differenceArrayRun computes the difference of an array from a run.
func differenceArrayRun(a, b *Container) *Container {
	statsHit("difference/ArrayRun")
	// func (ac *arrayContainer) iandNotRun16(rc *runContainer16) container {
	output := make([]uint16, 0, a.N())
	// cardinality upper bound: card(A)

	i := 0 // array index
	j := 0 // run index
	aa, rb := a.array(), b.runs()

	// handle overlap
	for i < len(aa) {

		// keep all array elements before beginning of runs
		if aa[i] < rb[j].start {
			output = append(output, aa[i])
			i++
			continue
		}

		// if array element in run, skip it
		if aa[i] >= rb[j].start && aa[i] <= rb[j].last {
			i++
			continue
		}

		// if array element larger than current run, check next run
		if aa[i] > rb[j].last {
			j++
			if j == len(rb) {
				break
			}
		}
	}

	if i < len(aa) {
		// keep all array elements after end of runs
		// It's possible that output was converted from array to bitmap in output.add()
		// so check container type before proceeding.
		output = append(output, aa[i:]...)
	}
	return NewContainerArray(output)
}

// differenceBitmapRun computes the difference of an bitmap from a run.
func differenceBitmapRun(a, b *Container) *Container {
	statsHit("difference/BitmapRun")
	output := a.Clone()
	for _, run := range b.runs() {
		output.bitmapZeroRange(uint64(run.start), uint64(run.last)+1)
	}
	return output
}

// differenceRunArray subtracts the bits in an array container from a run
// container.
func differenceRunArray(a, b *Container) *Container {
	statsHit("difference/RunArray")
	ra, ab := a.runs(), b.array()
	runs := make([]interval16, 0, len(ra))

	bidx := 0
	vb := ab[bidx]

RUNLOOP:
	for _, run := range ra {
		start := run.start
		for vb < run.start {
			bidx++
			if bidx >= len(ab) {
				break
			}
			vb = ab[bidx]
		}
		for vb >= run.start && vb <= run.last {
			if vb == start {
				if vb == 65535 { // overflow
					break RUNLOOP
				}
				start++
				bidx++
				if bidx >= len(ab) {
					break
				}
				vb = ab[bidx]
				continue
			}
			runs = append(runs, interval16{start: start, last: vb - 1})
			if vb == 65535 { // overflow
				break RUNLOOP
			}
			start = vb + 1
			bidx++
			if bidx >= len(ab) {
				break
			}
			vb = ab[bidx]
		}

		if start <= run.last {
			runs = append(runs, interval16{start: start, last: run.last})
		}
	}
	output := NewContainerRun(runs)
	output.optimize()
	return output
}

// differenceRunBitmap computes the difference of an run from a bitmap.
func differenceRunBitmap(a, b *Container) *Container {
	statsHit("difference/RunBitmap")
	ra := a.runs()
	// If a is full, difference is the flip of b.
	if len(ra) > 0 && ra[0].start == 0 && ra[0].last == 65535 {
		return flipBitmap(b)
	}
	runs := make([]interval16, 0, len(ra))
	for _, inputRun := range ra {
		run := inputRun
		add := true
		for bit := inputRun.start; bit <= inputRun.last; bit++ {
			if b.bitmapContains(bit) {
				if run.start == bit {
					if bit == 65535 { //overflow
						add = false
					}

					run.start++
				} else if bit == run.last {
					run.last--
				} else {
					run.last = bit - 1
					if run.last >= run.start {
						runs = append(runs, run)
					}
					run.start = bit + 1
					run.last = inputRun.last
				}
				if run.start > run.last {
					break
				}
			}

			if bit == 65535 { //overflow
				break
			}
		}
		if run.start <= run.last {
			if add {
				runs = append(runs, run)
			}
		}
	}

	output := NewContainerRun(runs)
	if output.N() < ArrayMaxSize && int32(len(runs)) > output.N()/2 {
		output = output.runToArray()
	} else if len(runs) > runMaxSize {
		output = output.runToBitmap()
	}
	return output
}

// differenceRunRun computes the difference of two runs.
func differenceRunRun(a, b *Container) *Container {
	statsHit("difference/RunRun")

	ra, rb := a.runs(), b.runs()
	apos := 0 // current a-run index
	bpos := 0 // current b-run index
	astart := ra[apos].start
	alast := ra[apos].last
	bstart := rb[bpos].start
	blast := rb[bpos].last
	alen := len(ra)
	blen := len(rb)

	runs := make([]interval16, 0, alen+blen) // TODO allocate max then truncate? or something else
	// cardinality upper bound: sum of number of runs
	// each B-run could split an A-run in two, up to len(b.runs) times

	for apos < alen && bpos < blen {
		switch {
		case alast < bstart:
			// current A-run entirely precedes current B-run: keep full A-run, advance to next A-run
			runs = append(runs, interval16{start: astart, last: alast})
			apos++
			if apos < alen {
				astart = ra[apos].start
				alast = ra[apos].last
			}
		case blast < astart:
			// current B-run entirely precedes current A-run: advance to next B-run
			bpos++
			if bpos < blen {
				bstart = rb[bpos].start
				blast = rb[bpos].last
			}
		default:
			// overlap
			if astart < bstart {
				runs = append(runs, interval16{start: astart, last: bstart - 1})
			}
			if alast > blast {
				astart = blast + 1
			} else {
				apos++
				if apos < alen {
					astart = ra[apos].start
					alast = ra[apos].last
				}
			}
		}
	}
	if apos < alen {
		runs = append(runs, interval16{start: astart, last: alast})
		apos++
		if apos < alen {
			runs = append(runs, ra[apos:]...)
		}
	}
	return NewContainerRun(runs)
}

func differenceArrayBitmap(a, b *Container) *Container {
	statsHit("difference/ArrayBitmap")
	output := make([]uint16, 0, a.N())
	bitmap := b.bitmap()
	for _, va := range a.array() {
		bmidx := va / 64
		bidx := va % 64
		mask := uint64(1) << bidx
		b := bitmap[bmidx]

		if mask&^b > 0 {
			output = append(output, va)
		}
	}
	return NewContainerArray(output)
}

func differenceBitmapArray(a, b *Container) *Container {
	statsHit("difference/BitmapArray")
	output := a.Clone()
	bitmap := output.bitmap()

	n := output.N()
	for _, v := range b.array() {
		if output.bitmapContains(v) {
			bitmap[v/64] &^= (uint64(1) << uint(v%64))
			n--
		}
	}
	output.setN(n)
	if n < ArrayMaxSize {
		output = output.bitmapToArray()
	}
	return output
}

func differenceBitmapBitmap(a, b *Container) *Container {
	statsHit("difference/BitmapBitmap")
	// local variables added to prevent BCE checks in loop
	// see https://go101.org/article/bounds-check-elimination.html

	var (
		ab = a.bitmap()[:bitmapN]
		bb = b.bitmap()[:bitmapN]
		ob = make([]uint64, bitmapN)[:bitmapN]

		n int32
	)

	for i := 0; i < bitmapN; i++ {
		ob[i] = ab[i] & (^bb[i])
		n += int32(popcount(ob[i]))
	}

	output := NewContainerBitmapN(ob, n)
	if output.N() < ArrayMaxSize {
		output = output.bitmapToArray()
	}
	return output
}

func xor(a, b *Container) *Container {
	if a.N() == 0 {
		return b.Freeze()
	}
	if b.N() == 0 {
		return a.Freeze()
	}
	if a.isArray() {
		if b.isArray() {
			return xorArrayArray(a, b)
		} else if b.isRun() {
			return xorArrayRun(a, b)
		} else {
			return xorArrayBitmap(a, b)
		}
	} else if a.isRun() {
		if b.isArray() {
			return xorArrayRun(b, a)
		} else if b.isRun() {
			return xorRunRun(a, b)
		} else {
			return xorBitmapRun(b, a)
		}
	} else {
		if b.isArray() {
			return xorArrayBitmap(b, a)
		} else if b.isRun() {
			return xorBitmapRun(a, b)
		} else {
			return xorBitmapBitmap(a, b)
		}
	}
}

func xorArrayArray(a, b *Container) *Container {
	statsHit("xor/ArrayArray")
	output := make([]uint16, 0)
	aa, ab := a.array(), b.array()
	na, nb := len(aa), len(ab)
	for i, j := 0, 0; i < na || j < nb; {
		if i < na && j >= nb {
			output = append(output, aa[i])
			i++
			continue
		} else if i >= na && j < nb {
			output = append(output, ab[j])
			j++
			continue
		}

		va, vb := aa[i], ab[j]
		if va < vb {
			output = append(output, va)
			i++
		} else if va > vb {
			output = append(output, vb)
			j++
		} else { //==
			i++
			j++
		}
	}
	return NewContainerArray(output)
}

func xorArrayBitmap(a, b *Container) *Container {
	statsHit("xor/ArrayBitmap")
	output := b.Clone()
	for _, v := range a.array() {
		if b.bitmapContains(v) {
			output, _ = output.remove(v)
		} else {
			output, _ = output.add(v)
		}
	}

	// It's possible that output was converted from bitmap to array in output.remove()
	// so we only do this conversion if output is still a bitmap container.
	if output.typ() == containerBitmap && output.count() < ArrayMaxSize {
		output = output.bitmapToArray()
	}

	return output
}

func xorBitmapBitmap(a, b *Container) *Container {
	statsHit("xor/BitmapBitmap")
	// local variables added to prevent BCE checks in loop
	// see https://go101.org/article/bounds-check-elimination.html

	var (
		ab = a.bitmap()[:bitmapN]
		bb = b.bitmap()[:bitmapN]
		ob = make([]uint64, bitmapN)[:bitmapN]

		n int32
	)

	for i := 0; i < bitmapN; i++ {
		ob[i] = ab[i] ^ bb[i]
		n += int32(popcount(ob[i]))
	}

	output := NewContainerBitmapN(ob, n)
	if n < ArrayMaxSize {
		output = output.bitmapToArray()
	}
	return output
}

// shift() shifts the contents of c by one. It returns
// the new container and a bool indicating whether a
// carry bit was shifted out.
func shift(c *Container) (*Container, bool) {
	if c.N() == 0 {
		return nil, false
	}
	if c.isArray() {
		return shiftArray(c)
	} else if c.isRun() {
		return shiftRun(c)
	}
	return shiftBitmap(c)
}

// shiftArray is an array-specific implementation of shift().
func shiftArray(a *Container) (*Container, bool) {
	statsHit("shift/Array")
	carry := false
	aa := a.array()
	output := make([]uint16, 0, len(aa))
	for _, v := range aa {
		if v+1 == 0 { // overflow
			carry = true
		} else {
			output = append(output, v+1)
		}
	}
	return NewContainerArray(output), carry
}

// shiftBitmap is a bitmap-specific implementation of shift().
func shiftBitmap(a *Container) (*Container, bool) {
	statsHit("shift/Bitmap")
	carry := uint64(0)
	output := NewContainerBitmapN(nil, 0)
	ba, bo := a.bitmap(), output.bitmap()
	lastCarry := uint64(0)
	for i, v := range ba {
		carry = v >> 63
		v = v<<1 | lastCarry
		bo[i] = v
		lastCarry = carry
	}
	output.setN(a.N() - int32(carry))
	return output, carry != 0
}

// shiftRun is a run-specific implementation of shift().
func shiftRun(a *Container) (*Container, bool) {
	statsHit("shift/Run")
	carry := false
	ra := a.runs()
	ro := make([]interval16, 0, len(ra))

	for _, v := range ra {
		if v.start+1 == 0 { // final run was 1 bit on container edge
			carry = true
			break
		} else if v.last+1 == 0 { // final run ends on container edge
			v.start++
			carry = true
		} else {
			v.start++
			v.last++
			carry = false
		}
		ro = append(ro, v)
	}

	return NewContainerRun(ro), carry
}

// opType represents a type of operation.
type opType uint8

const (
	opTypeAdd         = opType(0)
	opTypeRemove      = opType(1)
	opTypeAddBatch    = opType(2)
	opTypeRemoveBatch = opType(3)
)

// op represents an operation on the bitmap.
type op struct {
	typ    opType
	value  uint64
	values []uint64
}

// apply executes the operation against a bitmap.
func (op *op) apply(b *Bitmap) (changed bool) {
	switch op.typ {
	case opTypeAdd:
		return b.DirectAdd(op.value)
	case opTypeRemove:
		return b.remove(op.value)
	case opTypeAddBatch:
		changed = b.DirectAddN(op.values...) > 0
	case opTypeRemoveBatch:
		changed = b.DirectRemoveN(op.values...) > 0
	default:
		panic(fmt.Sprintf("invalid op type: %d", op.typ))
	}
	return changed
}

// WriteTo writes op to the w.
func (op *op) WriteTo(w io.Writer) (n int64, err error) {
	buf := make([]byte, op.size())

	// Write type and value.
	buf[0] = byte(op.typ)
	if op.typ <= 1 {
		binary.LittleEndian.PutUint64(buf[1:9], op.value)
	} else {
		binary.LittleEndian.PutUint64(buf[1:9], uint64(len(op.values)))
		p := 13 // start of values (skip 4 for checksum)
		for _, v := range op.values {
			binary.LittleEndian.PutUint64(buf[p:p+8], v)
			p += 8
		}
	}

	// Add checksum at the end.
	h := fnv.New32a()
	_, _ = h.Write(buf[0:9])
	_, _ = h.Write(buf[13:])
	binary.LittleEndian.PutUint32(buf[9:13], h.Sum32())

	// Write to writer.
	nn, err := w.Write(buf)
	return int64(nn), err
}

var minOpSize = 13

// UnmarshalBinary decodes data into an op.
func (op *op) UnmarshalBinary(data []byte) error {
	if len(data) < minOpSize {
		return fmt.Errorf("op data out of bounds: len=%d", len(data))
	}
	statsHit("op/UnmarshalBinary")

	op.typ = opType(data[0])
	// op.value will actually contain the length of values for batch ops
	op.value = binary.LittleEndian.Uint64(data[1:9])

	// Verify checksum.
	h := fnv.New32a()
	_, _ = h.Write(data[0:9])

	if op.typ > 1 {
		if len(data) < int(13+op.value*8) {
			return fmt.Errorf("op data truncated - expected %d, got %d", 13+op.value*8, len(data))
		}
		_, _ = h.Write(data[13 : 13+op.value*8])
		op.values = make([]uint64, op.value)
		for i := uint64(0); i < op.value; i++ {
			start := 13 + i*8
			op.values[i] = binary.LittleEndian.Uint64(data[start : start+8])
		}
		op.value = 0
	}
	if chk := binary.LittleEndian.Uint32(data[9:13]); chk != h.Sum32() {
		return fmt.Errorf("checksum mismatch: exp=%08x, got=%08x", h.Sum32(), chk)
	}

	return nil
}

// size returns the encoded size of the op, in bytes.
func (op *op) size() int {
	if op.typ == opTypeAdd || op.typ == opTypeRemove {
		return 1 + 8 + 4
	}
	return 1 + 8 + 4 + len(op.values)*8
}

// count returns the number of bits the operation mutates.
func (op *op) count() int {
	switch op.typ {
	case 0, 1:
		return 1
	case 2, 3:
		return len(op.values)
	default:
		panic(fmt.Sprintf("unknown operation type: %d", op.typ))
	}
}

func highbits(v uint64) uint64 { return v >> 16 }
func lowbits(v uint64) uint16  { return uint16(v & 0xFFFF) }

// search32 returns the index of value in a. If value is not found, it works the
// same way as search64.
func search32(a []uint16, value uint16) int32 {
	statsHit("search32")
	// Optimize for elements and the last element.
	n := int32(len(a))
	if n == 0 {
		return -1
	} else if a[n-1] == value {
		return n - 1
	}

	// Otherwise perform binary search for exact match.
	lo, hi := int32(0), n-1
	for lo+16 <= hi {
		i := int32(uint((lo + hi)) >> 1)
		v := a[i]

		if v < value {
			lo = i + 1
		} else if v > value {
			hi = i - 1
		} else {
			return i
		}
	}

	// If an exact match isn't found then return a negative index.
	for ; lo <= hi; lo++ {
		v := a[lo]
		if v == value {
			return lo
		} else if v > value {
			break
		}
	}
	return -(lo + 1)
}

// search64 returns the index of value in a. If value is not found, -1 * (1 +
// the index where v would be if it were inserted) is returned. This is done in
// order to both signal that value was not found (negative number), and also
// return information about where v would go if it were inserted. The +1 offset
// is necessary due to the case where v is not found, but would go at index 0.
// since negative 0 is no different from positive 0, we offset the returned
// negative indices by 1. See the test for this function for examples.
func search64(a []uint64, value uint64) int {
	statsHit("search64")
	// Optimize for elements and the last element.
	n := len(a)
	if n == 0 {
		return -1
	} else if a[n-1] == value {
		return n - 1
	}

	// Otherwise perform binary search for exact match.
	lo, hi := 0, n-1
	for lo+16 <= hi {
		i := int(uint((lo + hi)) >> 1)
		v := a[i]

		if v < value {
			lo = i + 1
		} else if v > value {
			hi = i - 1
		} else {
			return i
		}
	}

	// If an exact match isn't found then return a negative index.
	for ; lo <= hi; lo++ {
		v := a[lo]
		if v == value {
			return lo
		} else if v > value {
			break
		}
	}
	return -(lo + 1)
}

// trailingZeroN returns the number of trailing zeros in v.
// v must be greater than zero.
func trailingZeroN(v uint64) int {
	return bits.TrailingZeros64(v)
}

// ErrorList represents a list of errors.
type ErrorList []error

func (a ErrorList) Error() string {
	switch len(a) {
	case 0:
		return "no errors"
	case 1:
		return a[0].Error()
	}
	return fmt.Sprintf("%s (and %d more errors)", a[0], len(a)-1)
}

// Append appends an error to the list. If err is an ErrorList then all errors are appended.
func (a *ErrorList) Append(err error) {
	switch err := err.(type) {
	case ErrorList:
		*a = append(*a, err...)
	default:
		*a = append(*a, err)
	}
}

// AppendWithPrefix appends an error to the list and includes a prefix.
func (a *ErrorList) AppendWithPrefix(err error, prefix string) {
	switch err := err.(type) {
	case ErrorList:
		for i := range err {
			*a = append(*a, fmt.Errorf("%s%s", prefix, err[i]))
		}
	default:
		*a = append(*a, fmt.Errorf("%s%s", prefix, err))
	}
}

// xorArrayRun computes the exclusive or of an array and a run container.
func xorArrayRun(a, b *Container) *Container {
	statsHit("xor/ArrayRun")
	output := NewContainerRun(nil)
	aa, rb := a.array(), b.runs()
	na, nb := len(aa), len(rb)
	var vb interval16
	var va uint16
	lastI, lastJ := -1, -1
	n := int32((0))
	for i, j := 0, 0; i < na || j < nb; {
		if i < na && i != lastI {
			va = aa[i]
		}
		if j < nb && j != lastJ {
			vb = rb[j]
		}
		lastI = i
		lastJ = j

		if i < na && (j >= nb || va < vb.start) { //before
			n += output.runAppendInterval(interval16{start: va, last: va})
			i++
		} else if j < nb && (i >= na || va > vb.last) { //after
			n += output.runAppendInterval(vb)
			j++
		} else if va > vb.start {
			if va < vb.last {
				n += output.runAppendInterval(interval16{start: vb.start, last: va - 1})
				i++
				vb.start = va + 1

				if vb.start > vb.last {
					j++
				}
			} else if va > vb.last {
				n += output.runAppendInterval(vb)
				j++
			} else { // va == vb.last
				vb.last--
				if vb.start <= vb.last {
					n += output.runAppendInterval(vb)
				}
				j++
				i++
			}

		} else { // we know va == vb.start
			if vb.start == maxContainerVal { // protect overflow
				j++
			} else {
				vb.start++
				if vb.start > vb.last {
					j++
				}
			}
			i++
		}
	}
	output.setN(n)
	if n < ArrayMaxSize {
		output = output.runToArray()
	} else if len(output.runs()) > runMaxSize {
		output = output.runToBitmap()
	}
	return output
}

// xorCompare computes first exclusive run between two runs.
func xorCompare(x *xorstm) (r1 interval16, hasData bool) {
	hasData = false
	if !x.vaValid || !x.vbValid {
		if x.vbValid {
			x.vbValid = false
			return x.vb, true
		}
		if x.vaValid {
			x.vaValid = false
			return x.va, true
		}
		return r1, false
	}

	if x.va.last < x.vb.start { //va  before
		x.vaValid = false
		r1 = x.va
		hasData = true
	} else if x.vb.last < x.va.start { //vb before
		x.vbValid = false
		r1 = x.vb
		hasData = true
	} else if x.va.start == x.vb.start && x.va.last == x.vb.last { // Equal
		x.vaValid = false
		x.vbValid = false
	} else if x.va.start <= x.vb.start && x.va.last >= x.vb.last { //vb inside
		x.vbValid = false
		if x.va.start != x.vb.start {
			r1 = interval16{start: x.va.start, last: x.vb.start - 1}
			hasData = true
		}

		if x.vb.last == maxContainerVal { // Check for overflow
			x.vaValid = false

		} else {
			x.va.start = x.vb.last + 1
			if x.va.start > x.va.last {
				x.vaValid = false
			}
		}

	} else if x.vb.start <= x.va.start && x.vb.last >= x.va.last { //va inside
		x.vaValid = false
		if x.vb.start != x.va.start {
			r1 = interval16{start: x.vb.start, last: x.va.start - 1}
			hasData = true
		}

		if x.va.last == maxContainerVal { //check for overflow
			x.vbValid = false
		} else {
			x.vb.start = x.va.last + 1
			if x.vb.start > x.vb.last {
				x.vbValid = false
			}
		}

	} else if x.va.start < x.vb.start && x.va.last <= x.vb.last { //va first overlap
		x.vaValid = false
		r1 = interval16{start: x.va.start, last: x.vb.start - 1}
		hasData = true
		if x.va.last == maxContainerVal { // check for overflow
			x.vbValid = false
		} else {
			x.vb.start = x.va.last + 1
			if x.vb.start > x.vb.last {
				x.vbValid = false
			}
		}
	} else if x.vb.start < x.va.start && x.vb.last <= x.va.last { //vb first overlap
		x.vbValid = false
		r1 = interval16{start: x.vb.start, last: x.va.start - 1}
		hasData = true

		if x.vb.last == maxContainerVal { // check for overflow
			x.vaValid = false
		} else {
			x.va.start = x.vb.last + 1
			if x.va.start > x.va.last {
				x.vaValid = false
			}
		}
	}
	return r1, hasData
}

//stm  is state machine used to "xor" iterate over runs.
type xorstm struct {
	vaValid, vbValid bool
	va, vb           interval16
}

// xorRunRun computes the exclusive or of two run containers.
func xorRunRun(a, b *Container) *Container {
	statsHit("xor/RunRun")
	ra, rb := a.runs(), b.runs()
	na, nb := len(ra), len(rb)
	output := NewContainerRun(nil)

	lastI, lastJ := -1, -1

	state := &xorstm{}

	n := int32(0)
	for i, j := 0, 0; i < na || j < nb; {
		if i < na && lastI != i {
			state.va = ra[i]
			state.vaValid = true
		}

		if j < nb && lastJ != j {
			state.vb = rb[j]
			state.vbValid = true
		}
		lastI, lastJ = i, j

		r1, ok := xorCompare(state)
		if ok {
			n += output.runAppendInterval(r1)
		}
		if !state.vaValid {
			i++
		}
		if !state.vbValid {
			j++
		}

	}

	l := len(output.runs())
	output.setN(n)
	if n < ArrayMaxSize && int32(l) > n/2 {
		output = output.runToArray()
	} else if l > runMaxSize {
		output = output.runToBitmap()
	}
	return output
}

// xorRunRun computes the exclusive or of a bitmap and a run container.
func xorBitmapRun(a, b *Container) *Container {
	statsHit("xor/BitmapRun")
	output := a.Clone()

	for _, run := range b.runs() {
		output.bitmapXorRange(uint64(run.start), uint64(run.last)+1)
	}

	return output
}

func bitmapsEqual(b, c *Bitmap) error { // nolint: deadcode
	statsHit("bitmapsEqual")
	if b.OpWriter != c.OpWriter {
		return errors.New("opWriters not equal")
	}
	if b.opN != c.opN {
		return errors.New("opNs not equal")
	}

	biter, _ := b.Containers.Iterator(0)
	citer, _ := c.Containers.Iterator(0)
	bn, cn := biter.Next(), citer.Next()
	for ; bn && cn; bn, cn = biter.Next(), citer.Next() {
		bk, bc := biter.Value()
		ck, cc := citer.Value()
		if bk != ck {
			return errors.New("keys not equal")
		}
		if !bc.equals(cc) {
			return errors.New("containers not equal")
		}
	}
	if bn && !cn || cn && !bn {
		return errors.New("different numbers of containers")
	}

	return nil
}

func popcount(x uint64) uint64 {
	return uint64(bits.OnesCount64(x))
}

func popcountAndSlice(s, m []uint64) uint64 {
	var (
		a = s[:bitmapN]
		b = m[:bitmapN]
	)

	cnt := uint64(0)
	for i := 0; i < bitmapN; i++ {
		cnt += popcount(a[i] & b[i])
	}
	return cnt
}

// constants from github.com/RoaringBitmap/roaring
// taken from  roaring/util.go
const (
	serialCookieNoRunContainer = 12346 // only arrays and bitmaps
	serialCookie               = 12347 // runs, arrays, and bitmaps
)

func readOfficialHeader(buf []byte) (size uint32, containerTyper func(index uint, card int) byte, header, pos int, flags byte, haveRuns bool, err error) {
	statsHit("readOfficialHeader")
	if len(buf) < 8 {
		err = fmt.Errorf("buffer too small, expecting at least 8 bytes, was %d", len(buf))
		return size, containerTyper, header, pos, flags, haveRuns, err
	}
	cf := func(index uint, card int) (newType byte) {
		newType = containerBitmap
		if card < ArrayMaxSize {
			newType = containerArray
		}
		return newType
	}
	containerTyper = cf
	cookie := binary.LittleEndian.Uint32(buf) & 0xFFFFFF
	flags = buf[3]
	pos += 4

	// cookie header
	if cookie == serialCookieNoRunContainer {
		size = binary.LittleEndian.Uint32(buf[pos:])
		pos += 4
	} else if cookie&0x0000FFFF == serialCookie {
		haveRuns = true
		size = uint32(uint16(cookie>>16) + 1) // number of containers

		// create is-run-container bitmap
		isRunBitmapSize := (int(size) + 7) / 8
		if pos+isRunBitmapSize > len(buf) {
			err = fmt.Errorf("malformed bitmap, is-run bitmap overruns buffer at %d", pos+isRunBitmapSize)
			return size, containerTyper, header, pos, flags, haveRuns, err
		}

		isRunBitmap := buf[pos : pos+isRunBitmapSize]
		pos += isRunBitmapSize
		containerTyper = func(index uint, card int) byte {
			if isRunBitmap[index/8]&(1<<(index%8)) != 0 {
				return containerRun
			}
			return cf(index, card)
		}
	} else {
		err = fmt.Errorf("did not find expected serialCookie in header")
		return size, containerTyper, header, pos, flags, haveRuns, err
	}

	header = pos
	if size > (1 << 16) {
		err = fmt.Errorf("it is logically impossible to have more than (1<<16) containers")
		return size, containerTyper, header, pos, flags, haveRuns, err
	}

	// descriptive header
	if pos+2*2*int(size) > len(buf) {
		err = fmt.Errorf("malformed bitmap, key-cardinality slice overruns buffer at %d", pos+2*2*int(size))
		return size, containerTyper, header, pos, flags, haveRuns, err
	}
	pos += 2 * 2 * int(size) // moving pos past keycount
	return size, containerTyper, header, pos, flags, haveRuns, err
}

// UnmarshalBinary decodes b from a binary-encoded byte slice. data can be in
// either official roaring format or Pilosa's roaring format.
func (b *Bitmap) UnmarshalBinary(data []byte) error {
	if data == nil {
		// Nothing to unmarshal
		return nil
	}
	statsHit("Bitmap/UnmarshalBinary")
	b.opN = 0 // reset opN since we're reading new data.
	fileMagic := uint32(binary.LittleEndian.Uint16(data[0:2]))
	if fileMagic == MagicNumber { // if pilosa roaring
		return errors.Wrap(b.unmarshalPilosaRoaring(data), "unmarshaling as pilosa roaring")
	}

	keyN, containerTyper, header, pos, flags, haveRuns, err := readOfficialHeader(data)
	if err != nil {
		return errors.Wrap(err, "reading roaring header")
	}
	b.Flags = flags

	b.Containers.Reset()
	// Descriptive header section: Read container keys and cardinalities.
	for i, buf := uint(0), data[header:]; i < uint(keyN); i, buf = i+1, buf[4:] {
		card := int(binary.LittleEndian.Uint16(buf[2:4])) + 1
		b.Containers.PutContainerValues(
			uint64(binary.LittleEndian.Uint16(buf[0:2])),
			containerTyper(i, card), /// container type voodo with isRunBitmap
			card,
			true)
	}

	// Read container offsets and attach data.
	if haveRuns {
		readWithRuns(b, data, pos, keyN)
	} else {
		err := readOffsets(b, data, pos, keyN)
		if err != nil {
			return errors.Wrap(err, "reading offsets from official roaring format")
		}
	}
	return nil
}

func readOffsets(b *Bitmap, data []byte, pos int, keyN uint32) error {

	citer, _ := b.Containers.Iterator(0)
	for i, buf := 0, data[pos:]; i < int(keyN); i, buf = i+1, buf[4:] {
		offset := binary.LittleEndian.Uint32(buf[0:4])
		// Verify the offset is within the bounds of the input data.
		if int(offset) >= len(data) {
			return fmt.Errorf("offset out of bounds: off=%d, len=%d", offset, len(data))
		}

		// Map byte slice directly to the container data.
		citer.Next()
		_, c := citer.Value()
		switch c.typ() {
		case containerArray:
			c.setArray((*[0xFFFFFFF]uint16)(unsafe.Pointer(&data[offset]))[:c.N():c.N()])
		case containerBitmap:
			c.setBitmap((*[0xFFFFFFF]uint64)(unsafe.Pointer(&data[offset]))[:bitmapN:bitmapN])
		default:
			return fmt.Errorf("unsupported container type %d", c.typ())
		}
	}
	return nil
}

func readWithRuns(b *Bitmap, data []byte, pos int, keyN uint32) {
	citer, _ := b.Containers.Iterator(0)
	for i := 0; i < int(keyN); i++ {
		citer.Next()
		_, c := citer.Value()
		switch c.typ() {
		case containerRun:
			runCount := binary.LittleEndian.Uint16(data[pos : pos+runCountHeaderSize])
			c.setRuns((*[0xFFFFFFF]interval16)(unsafe.Pointer(&data[pos+runCountHeaderSize]))[:runCount:runCount])
			runs := c.runs()

			for o := range runs { // must convert from start:length to start:end :(
				runs[o].last = runs[o].start + runs[o].last
			}
			pos += int((runCount * interval16Size) + runCountHeaderSize)
		case containerArray:
			c.setArray((*[0xFFFFFFF]uint16)(unsafe.Pointer(&data[pos]))[:c.N():c.N()])
			pos += int(c.N() * 2)
		case containerBitmap:
			c.setBitmap((*[0xFFFFFFF]uint64)(unsafe.Pointer(&data[pos]))[:bitmapN:bitmapN])
			pos += bitmapN * 8
		}
	}
}

// handledIter and handledIters are wrappers around Bitmap Container iterators
// and assist with the unionIntoTarget algorithm by abstracting away some tedious
// operations.
type handledIter struct {
	iter    ContainerIterator
	hasNext bool
	handled bool
}

type handledIters []handledIter

func (w handledIters) next() bool {
	hasNext := false

	for i, wrapped := range w {
		next := wrapped.iter.Next()
		w[i].hasNext = next
		w[i].handled = false
		if next {
			hasNext = true
		}
	}

	return hasNext
}

// Check all the iters from startIdx and up to see whether their next
// key is the given key; if it is, mark them as handled.
func (w handledIters) markItersWithKeyAsHandled(startIdx int, key uint64) {
	for i := startIdx; i < len(w); i++ {
		wrapped := w[i]
		currKey, _ := wrapped.iter.Value()
		if currKey == key {
			w[i].handled = true
		}
	}
}

func (w handledIters) calculateSummaryStats(key uint64) containerUnionSummaryStats {
	summary := containerUnionSummaryStats{}

	for _, iter := range w {
		// Calculate key-level statistics here
		currKey, currContainer := iter.iter.Value()

		if key == currKey {
			summary.c++
			summary.n += int64(currContainer.N())

			if currContainer.N() == maxContainerVal+1 {
				summary.hasMaxRange = true
				summary.n = maxContainerVal + 1
				return summary
			}
		}
	}

	return summary
}

// Summary statistics about all the containers in the other bitmaps
// that share the same key so we can make smarter union strategy
// decisions.
type containerUnionSummaryStats struct {
	// Estimated cardinality of the union of all containers with the same
	// key across all bitmaps. This calculation is very rough as we just sum
	// the cardinality of the container across the different bitmaps which could
	// result in very inflated values, but it allows us to avoid allocating
	// expensive bitmaps when unioning many low density containers.
	n int64
	// Containers found with this key. May be inaccurate if hasMaxRange is true.
	c int
	// Whether any of the containers with the specified keys are storing every possible
	// value that they can. If so, we can short-circuit all the unioning logic and use
	// a RLE container with a single value in it. This is an optimization to
	// avoid using an expensive bitmap container for bitmaps that have some
	// extremely dense containers.
	hasMaxRange bool
}<|MERGE_RESOLUTION|>--- conflicted
+++ resolved
@@ -98,15 +98,13 @@
 	// Clone does a deep copy of Containers, including cloning all containers contained.
 	Clone() Containers
 
-<<<<<<< HEAD
-	// First returns the lowest key and associated container.
-	First() (key uint64, c *Container)
-=======
 	// Freeze creates a shallow copy of Containers, freezing all the containers
 	// contained. The new copy is a distinct Containers, but the individual containers
 	// are shared (but marked as frozen).
 	Freeze() Containers
->>>>>>> dfbb666f
+
+	// First returns the lowest key and associated container.
+	First() (key uint64, c *Container)
 
 	// Last returns the highest key and associated container.
 	Last() (key uint64, c *Container)

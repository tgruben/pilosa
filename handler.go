--- conflicted
+++ resolved
@@ -1995,7 +1995,7 @@
 
 	return v.Unix(), nil
 }
-<<<<<<< HEAD
+
 func (h *Handler) handleGetIndexAttributes(w http.ResponseWriter, r *http.Request) {
 	indexName := mux.Vars(r)["index"]
 	index := h.Holder.Index(indexName)
@@ -2075,7 +2075,6 @@
 		h.logger().Printf("write response error: %s", err)
 	}
 }
-=======
 
 func (h *Handler) handlePostClusterMessage(w http.ResponseWriter, r *http.Request) {
 	// Verify that request is only communicating over protobufs.
@@ -2111,5 +2110,4 @@
 	}
 }
 
-type defaultClusterMessageResponse struct{}
->>>>>>> eadc57a1
+type defaultClusterMessageResponse struct{}
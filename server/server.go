--- conflicted
+++ resolved
@@ -228,16 +228,10 @@
 		if err != nil {
 			return err
 		}
-<<<<<<< HEAD
 		m.Server.Cluster.MemberSet = gossipMemberSet
-		m.Server.Broadcaster = gossipMemberSet
+		m.Server.Broadcaster = m.Server
 		m.Server.BroadcastReceiver = gossipMemberSet
-=======
-		m.Server.Cluster.NodeSet = gossipNodeSet
-		m.Server.Broadcaster = m.Server
-		m.Server.BroadcastReceiver = gossipNodeSet
-		m.Server.Gossiper = gossipNodeSet
->>>>>>> e8b64dba
+		m.Server.Gossiper = gossipMemberSet
 	case pilosa.ClusterStatic, pilosa.ClusterNone:
 
 		m.Server.Cluster.Static = true
@@ -254,12 +248,8 @@
 		m.Server.Broadcaster = pilosa.NopBroadcaster
 		m.Server.Cluster.MemberSet = pilosa.NewStaticMemberSet()
 		m.Server.BroadcastReceiver = pilosa.NopBroadcastReceiver
-<<<<<<< HEAD
+		m.Server.Gossiper = pilosa.NopGossiper
 		err := m.Server.Cluster.MemberSet.(*pilosa.StaticMemberSet).Join(m.Server.Cluster.Nodes)
-=======
-		m.Server.Gossiper = pilosa.NopGossiper
-		err := m.Server.Cluster.NodeSet.(*pilosa.StaticNodeSet).Join(m.Server.Cluster.Nodes)
->>>>>>> e8b64dba
 		if err != nil {
 			return err
 		}

// Copyright 2017 Pilosa Corp.
//
// Licensed under the Apache License, Version 2.0 (the "License");
// you may not use this file except in compliance with the License.
// You may obtain a copy of the License at
//
//     http://www.apache.org/licenses/LICENSE-2.0
//
// Unless required by applicable law or agreed to in writing, software
// distributed under the License is distributed on an "AS IS" BASIS,
// WITHOUT WARRANTIES OR CONDITIONS OF ANY KIND, either express or implied.
// See the License for the specific language governing permissions and
// limitations under the License.

// Package server contains the `pilosa server` subcommand which runs Pilosa
// itself. The purpose of this package is to define an easily tested Command
// object which handles interpreting configuration and setting up all the
// objects that Pilosa needs.

package server

import (
	"errors"
	"fmt"
	"io"
	"math/rand"
	"os"
	"path/filepath"
	"strconv"
	"strings"
	"time"

	"crypto/tls"

	"github.com/pilosa/pilosa"
	"github.com/pilosa/pilosa/gcnotify"
	"github.com/pilosa/pilosa/gopsutil"
	"github.com/pilosa/pilosa/gossip"
	"github.com/pilosa/pilosa/statik"
	"github.com/pilosa/pilosa/statsd"
)

func init() {
	rand.Seed(time.Now().UTC().UnixNano())
}

const (
	// DefaultDataDir is the default data directory.
	DefaultDataDir = "~/.pilosa"
)

// Command represents the state of the pilosa server command.
type Command struct {
	Server *pilosa.Server

	// Configuration.
	Config *pilosa.Config

	// Profiling options.
	CPUProfile string
	CPUTime    time.Duration

	// Gossip transport
	GossipTransport *gossip.Transport

	// Standard input/output
	*pilosa.CmdIO

	// Started will be closed once Command.Run is finished.
	Started chan struct{}
	// Done will be closed when Command.Close() is called
	Done chan struct{}
}

// NewCommand returns a new instance of Main.
func NewCommand(stdin io.Reader, stdout, stderr io.Writer) *Command {
	return &Command{
		Server: pilosa.NewServer(),
		Config: pilosa.NewConfig(),

		CmdIO: pilosa.NewCmdIO(stdin, stdout, stderr),

		Started: make(chan struct{}),
		Done:    make(chan struct{}),
	}
}

// Run executes the pilosa server.
func (m *Command) Run(args ...string) (err error) {
	defer close(m.Started)
	prefix := "~" + string(filepath.Separator)
	if strings.HasPrefix(m.Config.DataDir, prefix) {
		HomeDir := os.Getenv("HOME")
		if HomeDir == "" {
			return errors.New("data directory not specified and no home dir available")
		}
		m.Config.DataDir = filepath.Join(HomeDir, strings.TrimPrefix(m.Config.DataDir, prefix))
	}

	// SetupServer
	err = m.SetupServer()
	if err != nil {
		return err
	}

	// SetupNetworking
	err = m.SetupNetworking()
	if err != nil {
		return err
	}

	// Initialize server.
	if err = m.Server.Open(); err != nil {
		return fmt.Errorf("server.Open: %v", err)
	}

	m.Server.Logger().Printf("Listening as %s\n", m.Server.URI)
	return nil
}

// SetupServer uses the cluster configuration to set up this server.
func (m *Command) SetupServer() error {
	err := m.Config.Validate()
	if err != nil {
		return err
	}

	uri, err := pilosa.AddressWithDefaults(m.Config.Bind)

	if err != nil {
		return err
	}
	m.Server.URI = *uri

	cluster := pilosa.NewCluster()
	cluster.ReplicaN = m.Config.Cluster.ReplicaN
	cluster.Holder = m.Server.Holder

	m.Server.Cluster = cluster

	// Setup logging output.
	m.Server.LogOutput, err = GetLogWriter(m.Config.LogPath, m.Stderr)
	if err != nil {
		return err
	}

	// Configure data directory (for Cluster .topology)
	m.Server.Cluster.Path = m.Config.DataDir

	// Configure holder.
	m.Server.Logger().Printf("Using data from: %s\n", m.Config.DataDir)
	m.Server.Holder.Path = m.Config.DataDir
	m.Server.MetricInterval = time.Duration(m.Config.Metric.PollInterval)
	if m.Config.Metric.Diagnostics {
		m.Server.DiagnosticInterval = time.Duration(DefaultDiagnosticsInterval)
	}
	m.Server.SystemInfo = gopsutil.NewSystemInfo()
	m.Server.GCNotifier = gcnotify.NewActiveGCNotifier()
	m.Server.Holder.Stats, err = NewStatsClient(m.Config.Metric.Service, m.Config.Metric.Host)
	if err != nil {
		return err
	}

	m.Server.Holder.Stats.SetLogger(m.Server.LogOutput)

	// Copy configuration flags.
	m.Server.MaxWritesPerRequest = m.Config.MaxWritesPerRequest

	// Setup TLS
	var TLSConfig *tls.Config
	if uri.Scheme() == "https" {
		if m.Config.TLS.CertificatePath == "" {
			return errors.New("certificate path is required for TLS sockets")
		}
		if m.Config.TLS.CertificateKeyPath == "" {
			return errors.New("certificate key path is required for TLS sockets")
		}
		cert, err := tls.LoadX509KeyPair(m.Config.TLS.CertificatePath, m.Config.TLS.CertificateKeyPath)
		if err != nil {
			return err
		}
		m.Server.TLS = &tls.Config{
			Certificates:       []tls.Certificate{cert},
			InsecureSkipVerify: m.Config.TLS.SkipVerify,
		}

		TLSConfig = m.Server.TLS
	}
	c := pilosa.GetHTTPClient(TLSConfig)
	m.Server.RemoteClient = c
	m.Server.Handler.RemoteClient = c
	m.Server.Cluster.RemoteClient = c

<<<<<<< HEAD
	// Statik file system.
	m.Server.Handler.FileSystem = &statik.FileSystem{}

	// Default coordintor to port 0 when not specified so that coordinator
	// can be set to the value of server.URI after server binds to a port.
	// This would only be useful in a one-node cluster.
	coord := m.Config.Cluster.Coordinator
	if coord == "" {
		coord = ":0"
	}

	// Set the coordinator node.
	curi, err := pilosa.AddressWithDefaults(coord)
	if err != nil {
		return err
	}
	m.Server.Cluster.Coordinator = *curi

=======
>>>>>>> ce910017
	// Set configuration options.
	m.Server.AntiEntropyInterval = time.Duration(m.Config.AntiEntropy.Interval)
	m.Server.Cluster.LongQueryTime = time.Duration(m.Config.Cluster.LongQueryTime)
	return nil
}

// SetupNetworking sets up internode communication based on the configuration.
func (m *Command) SetupNetworking() error {

	m.Server.NodeID = m.Server.LoadNodeID()

	if m.Config.Cluster.Disabled {
		m.Server.Cluster.Static = true
		m.Server.Cluster.Coordinator = m.Server.NodeID
		for _, address := range m.Config.Cluster.Hosts {
			uri, err := pilosa.NewURIFromAddress(address)
			if err != nil {
				return err
			}
			m.Server.Cluster.Nodes = append(m.Server.Cluster.Nodes, &pilosa.Node{
				URI: *uri,
			})
		}

		m.Server.Broadcaster = pilosa.NopBroadcaster
		m.Server.Cluster.MemberSet = pilosa.NewStaticMemberSet(m.Server.Cluster.Nodes)
		m.Server.BroadcastReceiver = pilosa.NopBroadcastReceiver
		m.Server.Gossiper = pilosa.NopGossiper
		return nil
	}

	// Set internal port (string).
	gossipPortStr := pilosa.DefaultGossipPort
	if m.Config.Gossip.Port != "" {
		gossipPortStr = m.Config.Gossip.Port
	}

	gossipPort, err := strconv.Atoi(gossipPortStr)
	if err != nil {
		return err
	}

	// get the host portion of addr to use for binding
	gossipHost := m.Server.URI.Host()
	var transport *gossip.Transport
	if m.GossipTransport != nil {
		transport = m.GossipTransport
	} else {
		transport, err = gossip.NewTransport(gossipHost, gossipPort)
		if err != nil {
			return err
		}
	}

	// Set Coordinator.
	if m.Config.Cluster.Coordinator || len(m.Config.Gossip.Seeds) == 0 {
		m.Server.Cluster.Coordinator = m.Server.NodeID
	}

	m.Server.Cluster.EventReceiver = gossip.NewGossipEventReceiver(m.Server.LogOutput)
	gossipMemberSet, err := gossip.NewGossipMemberSetWithTransport(m.Server.NodeID, m.Config, transport, m.Server)
	if err != nil {
		return err
	}
	m.Server.Cluster.MemberSet = gossipMemberSet
	m.Server.Broadcaster = m.Server
	m.Server.BroadcastReceiver = gossipMemberSet
	m.Server.Gossiper = gossipMemberSet
	return nil
}

// GetLogWriter opens a file for logging, or a default io.Writer (such as stderr) for an empty path.
func GetLogWriter(path string, defaultWriter io.Writer) (io.Writer, error) {
	// This is split out so it can be used in NewServeCmd as well as SetupServer
	if path == "" {
		return defaultWriter, nil
	} else {
		logFile, err := os.OpenFile(path, os.O_RDWR|os.O_CREATE|os.O_APPEND, 0600)
		if err != nil {
			return nil, err
		}
		return logFile, nil
	}
}

// Close shuts down the server.
func (m *Command) Close() error {
	var logErr error
	serveErr := m.Server.Close()
	logOutput := m.Server.LogOutput
	if closer, ok := logOutput.(io.Closer); ok {
		logErr = closer.Close()
	}
	close(m.Done)
	if serveErr != nil && logErr != nil {
		return fmt.Errorf("closing server: '%v', closing logs: '%v'", serveErr, logErr)
	} else if logErr != nil {
		return logErr
	}
	return serveErr
}

// NewStatsClient creates a stats client from the config
func NewStatsClient(name string, host string) (pilosa.StatsClient, error) {
	switch name {
	case "expvar":
		return pilosa.NewExpvarStatsClient(), nil
	case "statsd":
		return statsd.NewStatsClient(host)
	default:
		return pilosa.NopStatsClient, nil
	}
}<|MERGE_RESOLUTION|>--- conflicted
+++ resolved
@@ -191,27 +191,9 @@
 	m.Server.Handler.RemoteClient = c
 	m.Server.Cluster.RemoteClient = c
 
-<<<<<<< HEAD
 	// Statik file system.
 	m.Server.Handler.FileSystem = &statik.FileSystem{}
 
-	// Default coordintor to port 0 when not specified so that coordinator
-	// can be set to the value of server.URI after server binds to a port.
-	// This would only be useful in a one-node cluster.
-	coord := m.Config.Cluster.Coordinator
-	if coord == "" {
-		coord = ":0"
-	}
-
-	// Set the coordinator node.
-	curi, err := pilosa.AddressWithDefaults(coord)
-	if err != nil {
-		return err
-	}
-	m.Server.Cluster.Coordinator = *curi
-
-=======
->>>>>>> ce910017
 	// Set configuration options.
 	m.Server.AntiEntropyInterval = time.Duration(m.Config.AntiEntropy.Interval)
 	m.Server.Cluster.LongQueryTime = time.Duration(m.Config.Cluster.LongQueryTime)

--- conflicted
+++ resolved
@@ -65,12 +65,9 @@
 				v.Check(cmd.Server.Config.Bind, "localhost:10111")
 				v.Check(cmd.Server.Config.Cluster.ReplicaN, 2)
 				v.Check(cmd.Server.Config.Cluster.Hosts, []string{"localhost:10111", "localhost:10110"})
-<<<<<<< HEAD
-=======
 				v.Check(cmd.Server.Config.Cluster.PollInterval, pilosa.Duration(time.Second*182))
 				v.Check(cmd.Server.Config.Cluster.LongQueryTime, pilosa.Duration(time.Second*90))
 				v.Check(cmd.Server.Config.MaxWritesPerRequest, 2000)
->>>>>>> 29aca37d
 				return v.Error()
 			},
 		},

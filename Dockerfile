--- conflicted
+++ resolved
@@ -11,10 +11,7 @@
 
 COPY --from=builder /go/bin/pilosa /pilosa
 
-<<<<<<< HEAD
 COPY LICENSE /LICENSE
-=======
->>>>>>> 762b5550
 COPY NOTICE /NOTICE
 
 EXPOSE 10101

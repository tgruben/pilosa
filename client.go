// Copyright 2017 Pilosa Corp.
//
// Licensed under the Apache License, Version 2.0 (the "License");
// you may not use this file except in compliance with the License.
// You may obtain a copy of the License at
//
//     http://www.apache.org/licenses/LICENSE-2.0
//
// Unless required by applicable law or agreed to in writing, software
// distributed under the License is distributed on an "AS IS" BASIS,
// WITHOUT WARRANTIES OR CONDITIONS OF ANY KIND, either express or implied.
// See the License for the specific language governing permissions and
// limitations under the License.

package pilosa

import (
	"archive/tar"
	"bufio"
	"bytes"
	"context"
	"encoding/gob"
	"encoding/json"
	"errors"
	"fmt"
	"io"
	"io/ioutil"
	"log"
	"math/rand"
	"net/http"
	"net/url"
	"sort"
	"strconv"
	"strings"
	"time"

	"crypto/tls"

	"github.com/gogo/protobuf/proto"
	"github.com/pilosa/pilosa/internal"
)

<<<<<<< HEAD
var (
	ErrInvalidBackupFormat = errors.New("Invalid Backup Format")
)

// ClientOptions represents the configuration for a Client
=======
// ClientOptions represents the configuration for a InternalHTTPClient
>>>>>>> eadc57a1
type ClientOptions struct {
	TLS *tls.Config
}

// InternalHTTPClient represents a client to the Pilosa cluster.
type InternalHTTPClient struct {
	defaultURI *URI

	// The client to use for HTTP communication.
	HTTPClient *http.Client
}

// NewInternalHTTPClient returns a new instance of InternalHTTPClient to connect to host.
func NewInternalHTTPClient(host string, remoteClient *http.Client) (*InternalHTTPClient, error) {
	if host == "" {
		return nil, ErrHostRequired
	}

	uri, err := NewURIFromAddress(host)
	if err != nil {
		return nil, err
	}

	client := NewInternalHTTPClientFromURI(uri, remoteClient)
	return client, nil
}

func NewInternalHTTPClientFromURI(defaultURI *URI, remoteClient *http.Client) *InternalHTTPClient {
	return &InternalHTTPClient{
		defaultURI: defaultURI,
		HTTPClient: remoteClient,
	}
}

// Host returns the host the client was initialized with.
func (c *InternalHTTPClient) Host() *URI { return c.defaultURI }

// MaxSliceByIndex returns the number of slices on a server by index.
func (c *InternalHTTPClient) MaxSliceByIndex(ctx context.Context) (map[string]uint64, error) {
	return c.maxSliceByIndex(ctx, false)
}

// MaxInverseSliceByIndex returns the number of inverse slices on a server by index.
func (c *InternalHTTPClient) MaxInverseSliceByIndex(ctx context.Context) (map[string]uint64, error) {
	return c.maxSliceByIndex(ctx, true)
}

// maxSliceByIndex returns the number of slices on a server by index.
func (c *InternalHTTPClient) maxSliceByIndex(ctx context.Context, inverse bool) (map[string]uint64, error) {
	// Execute request against the host.
	u := uriPathToURL(c.clientURI(ctx), "/slices/max")
	u.RawQuery = (&url.Values{
		"inverse": {strconv.FormatBool(inverse)},
	}).Encode()

	// Build request.
	req, err := http.NewRequest("GET", u.String(), nil)
	if err != nil {
		return nil, err
	}

	req.Header.Set("User-Agent", "pilosa/"+Version)

	// Execute request.
	resp, err := c.HTTPClient.Do(req.WithContext(ctx))
	if err != nil {
		return nil, err
	}
	defer resp.Body.Close()

	var rsp sliceMaxResponse
	if resp.StatusCode != http.StatusOK {
		return nil, fmt.Errorf("http: status=%d", resp.StatusCode)
	} else if err := json.NewDecoder(resp.Body).Decode(&rsp); err != nil {
		return nil, fmt.Errorf("json decode: %s", err)
	}

	return rsp.MaxSlices, nil
}

// Schema returns all index and frame schema information.
func (c *InternalHTTPClient) Schema(ctx context.Context) ([]*IndexInfo, error) {
	// Execute request against the host.
	u := c.defaultURI.Path("/schema")

	// Build request.
	req, err := http.NewRequest("GET", u, nil)
	if err != nil {
		return nil, err
	}

	req.Header.Set("User-Agent", "pilosa/"+Version)

	// Execute request.
	resp, err := c.HTTPClient.Do(req.WithContext(ctx))
	if err != nil {
		return nil, err
	}
	defer resp.Body.Close()

	var rsp getSchemaResponse
	if resp.StatusCode != http.StatusOK {
		return nil, fmt.Errorf("http: status=%d", resp.StatusCode)
	} else if err := json.NewDecoder(resp.Body).Decode(&rsp); err != nil {
		return nil, fmt.Errorf("json decode: %s", err)
	}
	return rsp.Indexes, nil
}

// CreateIndex creates a new index on the server.
func (c *InternalHTTPClient) CreateIndex(ctx context.Context, index string, opt IndexOptions) error {
	// Encode query request.
	buf, err := json.Marshal(&postIndexRequest{
		Options: opt,
	})
	if err != nil {
		return err
	}

	// Create URL & HTTP request.
	u := uriPathToURL(c.defaultURI, fmt.Sprintf("/index/%s", index))
	req, err := http.NewRequest("POST", u.String(), bytes.NewReader(buf))
	if err != nil {
		return err
	}
	req.Header.Set("Content-Length", strconv.Itoa(len(buf)))
	req.Header.Set("Content-Type", "application/json")
	req.Header.Set("Accept", "application/json")
	req.Header.Set("User-Agent", "pilosa/"+Version)

	// Execute request against the host.
	resp, err := c.HTTPClient.Do(req.WithContext(ctx))
	if err != nil {
		return err
	}
	defer resp.Body.Close()

	// Read body.
	body, err := ioutil.ReadAll(resp.Body)
	if err != nil {
		return err
	}

	// Handle response based on status code.
	switch resp.StatusCode {
	case http.StatusOK:
		return nil // ok
	case http.StatusConflict:
		return ErrIndexExists
	default:
		return errors.New(string(body))
	}
}

// FragmentNodes returns a list of nodes that own a slice.
func (c *InternalHTTPClient) FragmentNodes(ctx context.Context, index string, slice uint64) ([]*Node, error) {
	// Execute request against the host.
	u := uriPathToURL(c.defaultURI, "/fragment/nodes")
	u.RawQuery = (url.Values{"index": {index}, "slice": {strconv.FormatUint(slice, 10)}}).Encode()

	// Build request.
	req, err := http.NewRequest("GET", u.String(), nil)
	if err != nil {
		return nil, err
	}

	req.Header.Set("User-Agent", "pilosa/"+Version)

	// Execute request.
	resp, err := c.HTTPClient.Do(req.WithContext(ctx))
	if err != nil {
		return nil, err
	}
	defer resp.Body.Close()

	var a []*Node
	if resp.StatusCode != http.StatusOK {
		return nil, fmt.Errorf("http: status=%d", resp.StatusCode)
	} else if err := json.NewDecoder(resp.Body).Decode(&a); err != nil {
		return nil, fmt.Errorf("json decode: %s", err)
	}

	return a, nil
}

// ExecuteQuery executes query against index on the server.
func (c *InternalHTTPClient) ExecuteQuery(ctx context.Context, index string, queryRequest *internal.QueryRequest) (*internal.QueryResponse, error) {
	if index == "" {
		return nil, ErrIndexRequired
	} else if queryRequest.Query == "" {
		return nil, ErrQueryRequired
	}

	// Encode request object.
	buf, err := proto.Marshal(queryRequest)
	if err != nil {
		return nil, err
	}

	// Create HTTP request.
	u := c.clientURI(ctx).Path(fmt.Sprintf("/index/%s/query", index))
	req, err := http.NewRequest("POST", u, bytes.NewReader(buf))
	if err != nil {
		return nil, err
	}

	req.Header.Set("Content-Length", strconv.Itoa(len(buf)))
	req.Header.Set("Content-Type", "application/x-protobuf")
	req.Header.Set("Accept", "application/x-protobuf")
	req.Header.Set("User-Agent", "pilosa/"+Version)

	// Execute request against the host.
	resp, err := c.HTTPClient.Do(req.WithContext(ctx))
	if err != nil {
		return nil, err
	}
	defer resp.Body.Close()

	// Read body and unmarshal response.
	body, err := ioutil.ReadAll(resp.Body)
	if err != nil {
		return nil, err
	} else if resp.StatusCode != http.StatusOK {
		return nil, errors.New(string(body))
	}

	qresp := &internal.QueryResponse{}
	if err := proto.Unmarshal(body, qresp); err != nil {
		return nil, fmt.Errorf("unmarshal response: %s", err)
	} else if s := qresp.Err; s != "" {
		return nil, errors.New(s)
	}

	return qresp, nil
}

// Import bulk imports bits for a single slice to a host.
func (c *InternalHTTPClient) Import(ctx context.Context, index, frame string, slice uint64, bits []Bit) error {
	if index == "" {
		return ErrIndexRequired
	} else if frame == "" {
		return ErrFrameRequired
	}

	buf, err := marshalImportPayload(index, frame, slice, bits)
	if err != nil {
		return fmt.Errorf("Error Creating Payload: %s", err)
	}

	// Retrieve a list of nodes that own the slice.
	nodes, err := c.FragmentNodes(ctx, index, slice)
	if err != nil {
		return fmt.Errorf("slice nodes: %s", err)
	}

	// Import to each node.
	for _, node := range nodes {
		if err := c.importNode(ctx, node, buf); err != nil {
			return fmt.Errorf("import node: host=%s, err=%s", node.Host, err)
		}
	}

	return nil
}

func (c *InternalHTTPClient) EnsureIndex(ctx context.Context, name string, options IndexOptions) error {
	err := c.CreateIndex(ctx, name, options)
	if err == nil || err == ErrIndexExists {
		return nil
	}
	return err
}

func (c *InternalHTTPClient) EnsureFrame(ctx context.Context, indexName string, frameName string, options FrameOptions) error {
	err := c.CreateFrame(ctx, indexName, frameName, options)
	if err == nil || err == ErrFrameExists {
		return nil
	}
	return err
}

// marshalImportPayload marshalls the import parameters into a protobuf byte slice.
func marshalImportPayload(index, frame string, slice uint64, bits []Bit) ([]byte, error) {
	// Separate row and column IDs to reduce allocations.
	rowIDs := Bits(bits).RowIDs()
	columnIDs := Bits(bits).ColumnIDs()
	timestamps := Bits(bits).Timestamps()

	// Marshal bits to protobufs.
	buf, err := proto.Marshal(&internal.ImportRequest{
		Index:      index,
		Frame:      frame,
		Slice:      slice,
		RowIDs:     rowIDs,
		ColumnIDs:  columnIDs,
		Timestamps: timestamps,
	})
	if err != nil {
		return nil, fmt.Errorf("marshal import request: %s", err)
	}
	return buf, nil
}

// importNode sends a pre-marshaled import request to a node.
func (c *InternalHTTPClient) importNode(ctx context.Context, node *Node, buf []byte) error {
	// Create URL & HTTP request.
	u := nodePathToURL(node, "/import")
	req, err := http.NewRequest("POST", u.String(), bytes.NewReader(buf))
	if err != nil {
		return err
	}
	req.Header.Set("Content-Length", strconv.Itoa(len(buf)))
	req.Header.Set("Content-Type", "application/x-protobuf")
	req.Header.Set("Accept", "application/x-protobuf")
	req.Header.Set("User-Agent", "pilosa/"+Version)

	// Execute request against the host.
	resp, err := c.HTTPClient.Do(req.WithContext(ctx))
	if err != nil {
		return err
	}
	defer resp.Body.Close()

	// Read body and unmarshal response.
	body, err := ioutil.ReadAll(resp.Body)
	if err != nil {
		return err
	} else if resp.StatusCode != http.StatusOK {
		return errors.New(string(body))
	}

	var isresp internal.ImportResponse
	if err := proto.Unmarshal(body, &isresp); err != nil {
		return fmt.Errorf("unmarshal import response: %s", err)
	} else if s := isresp.Err; s != "" {
		return errors.New(s)
	}

	return nil
}

// ImportValue bulk imports field values for a single slice to a host.
func (c *InternalHTTPClient) ImportValue(ctx context.Context, index, frame, field string, slice uint64, vals []FieldValue) error {
	if index == "" {
		return ErrIndexRequired
	} else if frame == "" {
		return ErrFrameRequired
	}

	buf, err := marshalImportValuePayload(index, frame, field, slice, vals)
	if err != nil {
		return fmt.Errorf("Error Creating Payload: %s", err)
	}

	// Retrieve a list of nodes that own the slice.
	nodes, err := c.FragmentNodes(ctx, index, slice)
	if err != nil {
		return fmt.Errorf("slice nodes: %s", err)
	}

	// Import to each node.
	for _, node := range nodes {
		if err := c.importValueNode(ctx, node, buf); err != nil {
			return fmt.Errorf("import node: host=%s, err=%s", node.Host, err)
		}
	}

	return nil
}

// marshalImportValuePayload marshalls the import parameters into a protobuf byte slice.
func marshalImportValuePayload(index, frame, field string, slice uint64, vals []FieldValue) ([]byte, error) {
	// Separate row and column IDs to reduce allocations.
	columnIDs := FieldValues(vals).ColumnIDs()
	values := FieldValues(vals).Values()

	// Marshal bits to protobufs.
	buf, err := proto.Marshal(&internal.ImportValueRequest{
		Index:     index,
		Frame:     frame,
		Slice:     slice,
		Field:     field,
		ColumnIDs: columnIDs,
		Values:    values,
	})
	if err != nil {
		return nil, fmt.Errorf("marshal import request: %s", err)
	}
	return buf, nil
}

// importValueNode sends a pre-marshaled import request to a node.
func (c *InternalHTTPClient) importValueNode(ctx context.Context, node *Node, buf []byte) error {
	// Create URL & HTTP request.
	u := nodePathToURL(node, "/import-value")
	req, err := http.NewRequest("POST", u.String(), bytes.NewReader(buf))
	if err != nil {
		return err
	}
	req.Header.Set("Content-Length", strconv.Itoa(len(buf)))
	req.Header.Set("Content-Type", "application/x-protobuf")
	req.Header.Set("Accept", "application/x-protobuf")
	req.Header.Set("User-Agent", "pilosa/"+Version)

	// Execute request against the host.
	resp, err := c.HTTPClient.Do(req.WithContext(ctx))
	if err != nil {
		return err
	}
	defer resp.Body.Close()

	// Read body and unmarshal response.
	body, err := ioutil.ReadAll(resp.Body)
	if err != nil {
		return err
	} else if resp.StatusCode != http.StatusOK {
		return errors.New(string(body))
	}

	var isresp internal.ImportResponse
	if err := proto.Unmarshal(body, &isresp); err != nil {
		return fmt.Errorf("unmarshal import response: %s", err)
	} else if s := isresp.Err; s != "" {
		return errors.New(s)
	}

	return nil
}

// ExportCSV bulk exports data for a single slice from a host to CSV format.
func (c *InternalHTTPClient) ExportCSV(ctx context.Context, index, frame, view string, slice uint64, w io.Writer) error {
	if index == "" {
		return ErrIndexRequired
	} else if frame == "" {
		return ErrFrameRequired
	} else if !(view == ViewStandard || view == ViewInverse) {
		return ErrInvalidView
	}

	// Retrieve a list of nodes that own the slice.
	nodes, err := c.FragmentNodes(ctx, index, slice)
	if err != nil {
		return fmt.Errorf("slice nodes: %s", err)
	}

	// Attempt nodes in random order.
	var e error
	for _, i := range rand.Perm(len(nodes)) {
		node := nodes[i]

		if err := c.exportNodeCSV(ctx, node, index, frame, view, slice, w); err != nil {
			e = fmt.Errorf("export node: host=%s, err=%s", node.Host, err)
			continue
		} else {
			return nil
		}
	}

	return e
}

// exportNode copies a CSV export from a node to w.
func (c *InternalHTTPClient) exportNodeCSV(ctx context.Context, node *Node, index, frame, view string, slice uint64, w io.Writer) error {
	// Create URL.
	u := nodePathToURL(node, "/export")
	u.RawQuery = url.Values{
		"index": {index},
		"frame": {frame},
		"view":  {view},
		"slice": {strconv.FormatUint(slice, 10)},
	}.Encode()

	// Generate HTTP request.
	req, err := http.NewRequest("GET", u.String(), nil)
	if err != nil {
		return err
	}
	req.Header.Set("Accept", "text/csv")
	req.Header.Set("User-Agent", "pilosa/"+Version)

	// Execute request against the host.
	resp, err := c.HTTPClient.Do(req.WithContext(ctx))
	if err != nil {
		return err
	}
	defer resp.Body.Close()

	// Validate status code.
	if resp.StatusCode != http.StatusOK {
		return fmt.Errorf("invalid status: %d", resp.StatusCode)
	}

	// Copy body to writer.
	if _, err := io.Copy(w, resp.Body); err != nil {
		return err
	}

	return nil
}

// BackupTo backs up an entire frame from a cluster to w.
<<<<<<< HEAD
func (c *Client) BackupTo(ctx context.Context, tw *tar.Writer, index, frame, view string) (err error) {
=======
func (c *InternalHTTPClient) BackupTo(ctx context.Context, w io.Writer, index, frame, view string) error {
>>>>>>> eadc57a1
	if index == "" {
		return ErrIndexRequired
	} else if frame == "" {
		return ErrFrameRequired
	}

	// Find the maximum number of slices.
	var maxSlices map[string]uint64
	if view == ViewInverse {
		maxSlices, err = c.MaxInverseSliceByIndex(ctx)
	} else {
		maxSlices, err = c.MaxSliceByIndex(ctx)
	} /* else { //TODO validate view
		return ErrInvalidView
	}
	*/

	if err != nil {
		return fmt.Errorf("slice n: %s", err)
	}

	// Backup every slice to the tar file.
	for i := uint64(0); i <= maxSlices[index]; i++ {
		if err = c.backupSliceTo(ctx, tw, index, frame, view, i); err != nil {
			return
		}
	}
	return
}

// backupSliceTo backs up a single slice to tw.
func (c *InternalHTTPClient) backupSliceTo(ctx context.Context, tw *tar.Writer, index, frame, view string, slice uint64) error {
	// Return error if unable to backup from any slice.
	r, err := c.BackupSlice(ctx, index, frame, view, slice)
	if err != nil {
		return fmt.Errorf("backup slice: slice=%d, err=%s", slice, err)
	} else if r == nil {
		return nil
	}
	defer r.Close()

	// Read entire buffer to determine file size.
	data, err := ioutil.ReadAll(r)
	if err != nil {
		return err
	} else if err := r.Close(); err != nil {
		return err
	}

	// Write slice file header.
	if err := tw.WriteHeader(&tar.Header{
		Name:    fmt.Sprintf("data/%s/%s/%s/%d", index, frame, view, slice),
		Mode:    0666,
		Size:    int64(len(data)),
		ModTime: time.Now(),
	}); err != nil {
		return err
	}

	// Write buffer to file.
	if _, err := tw.Write(data); err != nil {
		return fmt.Errorf("write buffer: %s", err)
	}

	return nil
}

// BackupSlice retrieves a streaming backup from a single slice.
// This function tries slice owners until one succeeds.
func (c *InternalHTTPClient) BackupSlice(ctx context.Context, index, frame, view string, slice uint64) (io.ReadCloser, error) {
	// Retrieve a list of nodes that own the slice.
	nodes, err := c.FragmentNodes(ctx, index, slice)
	if err != nil {
		return nil, fmt.Errorf("slice nodes: %s", err)
	}

	// Try to backup slice from each one until successful.
	for _, i := range rand.Perm(len(nodes)) {
		r, err := c.backupSliceNode(ctx, index, frame, view, slice, nodes[i])
		if err == nil {
			return r, nil // successfully attached
		} else if err == ErrFragmentNotFound {
			return nil, nil // slice doesn't exist
		} else if err != nil {
			log.Println(err)
			continue
		}
	}

	return nil, fmt.Errorf("unable to connect to any owner")
}

func (c *InternalHTTPClient) backupSliceNode(ctx context.Context, index, frame, view string, slice uint64, node *Node) (io.ReadCloser, error) {
	u := nodePathToURL(node, "/fragment/data")
	u.RawQuery = url.Values{
		"index": {index},
		"frame": {frame},
		"view":  {view},
		"slice": {strconv.FormatUint(slice, 10)},
	}.Encode()

	// Build request.
	req, err := http.NewRequest("GET", u.String(), nil)
	if err != nil {
		return nil, err
	}

	req.Header.Set("User-Agent", "pilosa/"+Version)

	// Execute request.
	resp, err := c.HTTPClient.Do(req.WithContext(ctx))
	if err != nil {
		return nil, err
	}

	// Return error if status is not OK.
	if resp.StatusCode == http.StatusNotFound {
		resp.Body.Close()
		return nil, ErrFragmentNotFound
	} else if resp.StatusCode != http.StatusOK {
		resp.Body.Close()
		return nil, fmt.Errorf("unexpected backup status code: host=%s, code=%d", node.Host, resp.StatusCode)
	}

	return resp.Body, nil
}

// RestoreFrom restores a frame from a backup file to an entire cluster.
<<<<<<< HEAD
func (c *Client) RestoreFrom(ctx context.Context, r io.Reader) error {
	post := func(url string, jsonBytes []byte) (err error) {
		log.Println("POSTING", url)

		res, err := http.Post(url, "application/json; charset=utf-8", bytes.NewBuffer(jsonBytes))
		if err != nil {
			return err
		}
		defer res.Body.Close()

		// Return error if response not OK.
		if res.StatusCode != http.StatusOK {
			return fmt.Errorf("unexpected status code: url=%s, code=%d", url, res.StatusCode)
		}

		//need to look at the body?
		_, err = ioutil.ReadAll(res.Body)
		return err
=======
func (c *InternalHTTPClient) RestoreFrom(ctx context.Context, r io.Reader, index, frame, view string) error {
	if index == "" {
		return ErrIndexRequired
	} else if frame == "" {
		return ErrFrameRequired
>>>>>>> eadc57a1
	}

	// Create tar reader around input.
	tr := tar.NewReader(r)

	// Process each file.
	for {
		hdr, err := tr.Next()
		if err == io.EOF {
			return nil
		} else if err != nil {
			return err
		}

		// Parse slice from entry name.
		log.Println("READING", hdr.Name)
		parts := strings.Split(hdr.Name, "/")
		if parts[0] == "schema" {
			var buf bytes.Buffer
			dec := gob.NewDecoder(&buf)
			if _, err = io.CopyN(&buf, tr, hdr.Size); err != nil {
				return err
			}
			var schema []*IndexInfo
			err = dec.Decode(&schema)

			for i := range schema {
				idx := schema[i]
				//create index
				nodes, err := c.FragmentNodes(ctx, idx.Name, 0)
				if err != nil {
					return err
				}
				endPoint := fmt.Sprintf("/index/%s", idx.Name)
				url := nodePathToURL(nodes[0], endPoint)
				err = post(url.String(), []byte{})
				if err != nil {
					return err
				}

				for _, frame := range idx.Frames {
					endPoint := fmt.Sprintf("/index/%s/frame/%s", idx.Name, frame.Name)
					frameURL := nodePathToURL(nodes[0], endPoint)
					frameOptionsJSON, err := json.Marshal(map[string]interface{}{"options": frame.Options})
					if err != nil {
						return err
					}
					err = post(frameURL.String(), frameOptionsJSON)
					if err != nil {
						return err
					}

				}
			}
		} else if parts[0] == "colattr" {
			var buf bytes.Buffer
			if _, err = io.CopyN(&buf, tr, hdr.Size); err != nil {
				return err
			}
			err = c.SetRawColumnAttrs(ctx, parts[1], bufio.NewReader(&buf))
			if err != nil {
				return err
			}

		} else if parts[0] == "rowattr" {
			var buf bytes.Buffer
			if _, err = io.CopyN(&buf, tr, hdr.Size); err != nil {
				return err
			}
			err = c.SetRawRowAttrs(ctx, parts[1], parts[2], bufio.NewReader(&buf))
			if err != nil {
				return err
			}

		} else if parts[0] == "data" {

			index := parts[1]
			frame := parts[2]
			view := parts[3]
			slice, err := strconv.ParseUint(parts[4], 10, 64)

			if err != nil {
				return fmt.Errorf("invalid backup entry: %s", hdr.Name)
			}

			// Read file into buffer.
			var buf bytes.Buffer
			if _, err := io.CopyN(&buf, tr, hdr.Size); err != nil {
				return err
			}

			// Restore file to all nodes that own it.
			if err := c.restoreSliceFrom(ctx, buf.Bytes(), index, frame, view, slice); err != nil {
				return err
			}
		} else {
			return ErrInvalidBackupFormat
		}
	}
}

// restoreSliceFrom restores a single slice to all owning nodes.
func (c *InternalHTTPClient) restoreSliceFrom(ctx context.Context, buf []byte, index, frame, view string, slice uint64) error {
	// Retrieve a list of nodes that own the slice.
	nodes, err := c.FragmentNodes(ctx, index, slice)
	if err != nil {
		return fmt.Errorf("slice nodes: %s", err)
	}

	// Restore slice to each owner.
	for _, node := range nodes {
		u := nodePathToURL(node, "/fragment/data")
		u.RawQuery = url.Values{
			"index": {index},
			"frame": {frame},
			"view":  {view},
			"slice": {strconv.FormatUint(slice, 10)},
		}.Encode()

		// Build request.
		req, err := http.NewRequest("POST", u.String(), bytes.NewReader(buf))
		if err != nil {
			return err
		}
		req.Header.Set("Content-Type", "application/octet-stream")
		req.Header.Set("User-Agent", "pilosa/"+Version)

		resp, err := c.HTTPClient.Do(req.WithContext(ctx))
		if err != nil {
			return err
		}
		resp.Body.Close()

		// Return error if response not OK.
		if resp.StatusCode != http.StatusOK {
			return fmt.Errorf("unexpected status code: host=%s, code=%d", node.Host, resp.StatusCode)
		}
	}

	return nil
}

// CreateFrame creates a new frame on the server.
func (c *InternalHTTPClient) CreateFrame(ctx context.Context, index, frame string, opt FrameOptions) error {
	if index == "" {
		return ErrIndexRequired
	}

	// Encode query request.
	buf, err := json.Marshal(&postFrameRequest{
		Options: opt,
	})
	if err != nil {
		return err
	}

	// Create URL & HTTP request.
	u := uriPathToURL(c.defaultURI, fmt.Sprintf("/index/%s/frame/%s", index, frame))
	req, err := http.NewRequest("POST", u.String(), bytes.NewReader(buf))
	if err != nil {
		return err
	}
	req.Header.Set("Content-Length", strconv.Itoa(len(buf)))
	req.Header.Set("Content-Type", "application/json")
	req.Header.Set("Accept", "application/json")
	req.Header.Set("User-Agent", "pilosa/"+Version)

	// Execute request against the host.
	resp, err := c.HTTPClient.Do(req.WithContext(ctx))
	if err != nil {
		return err
	}
	defer resp.Body.Close()

	// Read body.
	body, err := ioutil.ReadAll(resp.Body)
	if err != nil {
		return err
	}

	// Handle response based on status code.
	switch resp.StatusCode {
	case http.StatusOK:
		return nil // ok
	case http.StatusConflict:
		return ErrFrameExists
	default:
		return errors.New(string(body))
	}
}

// RestoreFrame restores an entire frame from a host in another cluster.
func (c *InternalHTTPClient) RestoreFrame(ctx context.Context, host, index, frame string) error {
	u := uriPathToURL(c.defaultURI, fmt.Sprintf("/index/%s/frame/%s/restore", index, frame))
	u.RawQuery = url.Values{
		"host": {host},
	}.Encode()

	// Build request.
	req, err := http.NewRequest("POST", u.String(), nil)
	if err != nil {
		return err
	}
	req.Header.Set("Content-Type", "application/octet-stream")
	req.Header.Set("User-Agent", "pilosa/"+Version)

	// Execute request.
	resp, err := c.HTTPClient.Do(req.WithContext(ctx))
	if err != nil {
		return err
	}
	resp.Body.Close()

	// Return error if response not OK.
	if resp.StatusCode != http.StatusOK {
		return fmt.Errorf("unexpected status code: host=%s, code=%d", host, resp.StatusCode)
	}

	return nil
}

// FrameViews returns a list of view names for a frame.
func (c *InternalHTTPClient) FrameViews(ctx context.Context, index, frame string) ([]string, error) {
	// Create URL & HTTP request.
	u := uriPathToURL(c.defaultURI, fmt.Sprintf("/index/%s/frame/%s/views", index, frame))
	req, err := http.NewRequest("GET", u.String(), nil)
	if err != nil {
		return nil, err
	}
	req.Header.Set("Accept", "application/json")
	req.Header.Set("User-Agent", "pilosa/"+Version)

	// Execute request against the host.
	resp, err := c.HTTPClient.Do(req.WithContext(ctx))
	if err != nil {
		return nil, err
	}
	defer resp.Body.Close()

	// Handle response based on status code.
	switch resp.StatusCode {
	case http.StatusOK:
	case http.StatusNotFound:
		return nil, ErrFrameNotFound
	default:
		body, _ := ioutil.ReadAll(resp.Body)
		return nil, errors.New(string(body))
	}

	// Decode response.
	var rsp getFrameViewsResponse
	if err := json.NewDecoder(resp.Body).Decode(&rsp); err != nil {
		return nil, err
	}
	return rsp.Views, nil
}

// FragmentBlocks returns a list of block checksums for a fragment on a host.
// Only returns blocks which contain data.
func (c *InternalHTTPClient) FragmentBlocks(ctx context.Context, index, frame, view string, slice uint64) ([]FragmentBlock, error) {
	u := uriPathToURL(c.defaultURI, "/fragment/blocks")
	u.RawQuery = url.Values{
		"index": {index},
		"frame": {frame},
		"view":  {view},
		"slice": {strconv.FormatUint(slice, 10)},
	}.Encode()

	// Build request.
	req, err := http.NewRequest("GET", u.String(), nil)
	if err != nil {
		return nil, err
	}

	req.Header.Set("User-Agent", "pilosa/"+Version)

	// Execute request.
	resp, err := c.HTTPClient.Do(req.WithContext(ctx))
	if err != nil {
		return nil, err
	}
	defer resp.Body.Close()

	// Return error if status is not OK.
	switch resp.StatusCode {
	case http.StatusOK: // ok
	case http.StatusNotFound:
		return nil, ErrFragmentNotFound
	default:
		return nil, fmt.Errorf("unexpected status: code=%d", resp.StatusCode)
	}

	// Decode response object.
	var rsp getFragmentBlocksResponse
	if err := json.NewDecoder(resp.Body).Decode(&rsp); err != nil {
		return nil, err
	}
	return rsp.Blocks, nil
}

// BlockData returns row/column id pairs for a block.
func (c *InternalHTTPClient) BlockData(ctx context.Context, index, frame, view string, slice uint64, block int) ([]uint64, []uint64, error) {
	buf, err := proto.Marshal(&internal.BlockDataRequest{
		Index: index,
		Frame: frame,
		View:  view,
		Slice: slice,
		Block: uint64(block),
	})
	if err != nil {
		return nil, nil, err
	}

	u := uriPathToURL(c.defaultURI, "/fragment/block/data")
	req, err := http.NewRequest("GET", u.String(), bytes.NewReader(buf))
	if err != nil {
		return nil, nil, err
	}
	req.Header.Set("Content-Type", "application/protobuf")
	req.Header.Set("Content-Length", strconv.Itoa(len(buf)))
	req.Header.Set("Accept", "application/protobuf")
	req.Header.Set("User-Agent", "pilosa/"+Version)

	resp, err := c.HTTPClient.Do(req.WithContext(ctx))
	if err != nil {
		return nil, nil, err
	}
	defer resp.Body.Close()

	// Return error if status is not OK.
	switch resp.StatusCode {
	case http.StatusOK: // fallthrough
	case http.StatusNotFound:
		return nil, nil, nil
	default:
		return nil, nil, fmt.Errorf("unexpected status: code=%d", resp.StatusCode)
	}

	// Decode response object.
	var rsp internal.BlockDataResponse
	if body, err := ioutil.ReadAll(resp.Body); err != nil {
		return nil, nil, err
	} else if err := proto.Unmarshal(body, &rsp); err != nil {
		return nil, nil, err
	}
	return rsp.RowIDs, rsp.ColumnIDs, nil
}

// ColumnAttrDiff returns data from differing blocks on a remote host.
func (c *InternalHTTPClient) ColumnAttrDiff(ctx context.Context, index string, blks []AttrBlock) (map[uint64]map[string]interface{}, error) {
	u := uriPathToURL(c.defaultURI, fmt.Sprintf("/index/%s/attr/diff", index))

	// Encode request.
	buf, err := json.Marshal(postIndexAttrDiffRequest{Blocks: blks})
	if err != nil {
		return nil, err
	}

	// Build request.
	req, err := http.NewRequest("POST", u.String(), bytes.NewReader(buf))
	if err != nil {
		return nil, err
	}
	req.Header.Set("Content-Type", "application/json")
	req.Header.Set("User-Agent", "pilosa/"+Version)

	// Execute request.
	resp, err := c.HTTPClient.Do(req.WithContext(ctx))
	if err != nil {
		return nil, err
	}
	defer resp.Body.Close()

	// Return error if status is not OK.
	switch resp.StatusCode {
	case http.StatusOK: // ok
	default:
		return nil, fmt.Errorf("unexpected status: code=%d", resp.StatusCode)
	}

	// Decode response object.
	var rsp postIndexAttrDiffResponse
	if err := json.NewDecoder(resp.Body).Decode(&rsp); err != nil {
		return nil, err
	}
	return rsp.Attrs, nil
}

// RowAttrDiff returns data from differing blocks on a remote host.
func (c *InternalHTTPClient) RowAttrDiff(ctx context.Context, index, frame string, blks []AttrBlock) (map[uint64]map[string]interface{}, error) {
	u := uriPathToURL(c.defaultURI, fmt.Sprintf("/index/%s/frame/%s/attr/diff", index, frame))

	// Encode request.
	buf, err := json.Marshal(postFrameAttrDiffRequest{Blocks: blks})
	if err != nil {
		return nil, err
	}

	// Build request.
	req, err := http.NewRequest("POST", u.String(), bytes.NewReader(buf))
	if err != nil {
		return nil, err
	}
	req.Header.Set("Content-Type", "application/json")
	req.Header.Set("User-Agent", "pilosa/"+Version)

	// Execute request.
	resp, err := c.HTTPClient.Do(req.WithContext(ctx))
	if err != nil {
		return nil, err
	}
	defer resp.Body.Close()

	// Return error if status is not OK.
	switch resp.StatusCode {
	case http.StatusOK: // ok
	case http.StatusNotFound:
		return nil, ErrFrameNotFound
	default:
		return nil, fmt.Errorf("unexpected status: code=%d", resp.StatusCode)
	}

	// Decode response object.
	var rsp postFrameAttrDiffResponse
	if err := json.NewDecoder(resp.Body).Decode(&rsp); err != nil {
		return nil, err
	}
	return rsp.Attrs, nil
}

<<<<<<< HEAD
func (c *Client) getContents(ctx context.Context, u url.URL) ([]byte, error) {
	// Build request.
	req, err := http.NewRequest("GET", u.String(), nil)
	if err != nil {
		return nil, err
	}
	// Execute request.
	resp, err := c.HTTPClient.Do(req.WithContext(ctx))
	if err != nil {
		return nil, err
	}
	defer resp.Body.Close()

	// Return error if status is not OK.
	switch resp.StatusCode {
	case http.StatusOK: // ok
	case http.StatusNotFound:
		return nil, ErrIndexNotFound
	default:
		return nil, fmt.Errorf("unexpected status: code=%d", resp.StatusCode)
	}

	var buf bytes.Buffer
	w := bufio.NewWriter(&buf)
	if _, err = io.Copy(w, resp.Body); err != nil {
		return nil, err
	}
	w.Flush()
	return buf.Bytes(), nil

}

// FetchRawColumnAttrs retrieves the raw bolt data file contents of the Column Attributes
func (c *Client) FetchRawColumnAttrs(ctx context.Context, indexName string) ([]byte, error) {
	u := url.URL{
		Scheme: c.Host().Scheme(),
		Host:   c.Host().Host(),
		Path:   fmt.Sprintf("/index/%s/attr", indexName),
	}
	return c.getContents(ctx, u)
}

// FetchRawRowAttrs retrieves the raw bolt data file contents of the Row Attributes for the given frame
func (c *Client) FetchRawRowAttrs(ctx context.Context, indexName, frameName string) ([]byte, error) {
	u := url.URL{
		Scheme: c.Host().Scheme(),
		Host:   c.Host().Host(),
		Path:   fmt.Sprintf("/index/%s/frame/%s/attr", indexName, frameName),
	}
	return c.getContents(ctx, u)
}
func (c *Client) setContents(ctx context.Context, u url.URL, boltfile io.Reader) ([]byte, error) {
	// Build request.
	req, err := http.NewRequest("POST", u.String(), boltfile)
	if err != nil {
		return nil, err
	}
	// Execute request.
	resp, err := c.HTTPClient.Do(req.WithContext(ctx))
	if err != nil {
		return nil, err
	}
	defer resp.Body.Close()
=======
// SendMessage posts a message synchronously.
func (c *InternalHTTPClient) SendMessage(ctx context.Context, pb proto.Message) error {
	msg, err := MarshalMessage(pb)
	if err != nil {
		return fmt.Errorf("marshaling message: %v", err)
	}

	u := uriPathToURL(ctx.Value("uri").(*URI), "/cluster/message")
	req, err := http.NewRequest("POST", u.String(), bytes.NewReader(msg))
	req.Header.Set("Content-Type", "application/x-protobuf")
	req.Header.Set("User-Agent", "pilosa/"+Version)

	// Execute request.
	resp, err := c.HTTPClient.Do(req.WithContext(ctx))
	if err != nil {
		return fmt.Errorf("executing http request: %v", err)
	}
	defer resp.Body.Close()

	// Read body.
	body, err := ioutil.ReadAll(resp.Body)
	if err != nil {
		return fmt.Errorf("reading response body: %v", err)
	}
>>>>>>> eadc57a1

	// Return error if status is not OK.
	switch resp.StatusCode {
	case http.StatusOK: // ok
<<<<<<< HEAD
	case http.StatusNotFound:
		return nil, ErrIndexNotFound
	default:
		return nil, fmt.Errorf("unexpected status: code=%d", resp.StatusCode)
	}

	var buf bytes.Buffer
	w := bufio.NewWriter(&buf)
	if _, err = io.Copy(w, resp.Body); err != nil {
		return nil, err
	}
	w.Flush()
	return buf.Bytes(), nil

}

// SetRawColumnAttrs retrieves the raw bolt data file contents of the Column Attributes
func (c *Client) SetRawColumnAttrs(ctx context.Context, indexName string, boltfile io.Reader) (err error) {
	hosts, err := c.Hosts(ctx)
	if err != nil {
		return
	}
	for _, uri := range hosts {
		u := url.URL{
			Scheme: uri.Scheme,
			Host:   uri.Host,
			Path:   fmt.Sprintf("/index/%s/attr", indexName),
		}
		_, err = c.setContents(ctx, u, boltfile)
		if err != nil {
			return
		}
	}
	return
}

// FetchRawRowAttrs retrieves the raw bolt data file contents of the Row Attributes for the given frame
func (c *Client) SetRawRowAttrs(ctx context.Context, indexName, frameName string, boltfile io.Reader) (err error) {
	hosts, err := c.Hosts(ctx)
	if err != nil {
		return
	}
	for _, uri := range hosts {
		u := url.URL{
			Scheme: uri.Scheme,
			Host:   uri.Host,
			Path:   fmt.Sprintf("/index/%s/frame/%s/attr", indexName, frameName),
		}
		_, err = c.setContents(ctx, u, boltfile)
		if err != nil {
			return
		}
	}
	return
=======
	default:
		return fmt.Errorf("unexpected response status code: %d: %s", resp.StatusCode, body)
	}

	return nil
}

func (c *InternalHTTPClient) clientURI(ctx context.Context) *URI {
	clientURI := c.defaultURI
	if contextURI, ok := ctx.Value("uri").(*URI); ok {
		clientURI = contextURI
	}
	return clientURI
>>>>>>> eadc57a1
}

// Bit represents the location of a single bit.
type Bit struct {
	RowID     uint64
	ColumnID  uint64
	Timestamp int64
}

// Bits represents a slice of bits.
type Bits []Bit

func (p Bits) Swap(i, j int) { p[i], p[j] = p[j], p[i] }
func (p Bits) Len() int      { return len(p) }

func (p Bits) Less(i, j int) bool {
	if p[i].RowID == p[j].RowID {
		if p[i].ColumnID < p[j].ColumnID {
			return p[i].Timestamp < p[j].Timestamp
		}
		return p[i].ColumnID < p[j].ColumnID
	}
	return p[i].RowID < p[j].RowID
}

// RowIDs returns a slice of all the row IDs.
func (p Bits) RowIDs() []uint64 {
	other := make([]uint64, len(p))
	for i := range p {
		other[i] = p[i].RowID
	}
	return other
}

// ColumnIDs returns a slice of all the column IDs.
func (p Bits) ColumnIDs() []uint64 {
	other := make([]uint64, len(p))
	for i := range p {
		other[i] = p[i].ColumnID
	}
	return other
}

// Timestamps returns a slice of all the timestamps.
func (p Bits) Timestamps() []int64 {
	other := make([]int64, len(p))
	for i := range p {
		other[i] = p[i].Timestamp
	}
	return other
}

// GroupBySlice returns a map of bits by slice.
func (p Bits) GroupBySlice() map[uint64][]Bit {
	m := make(map[uint64][]Bit)
	for _, bit := range p {
		slice := bit.ColumnID / SliceWidth
		m[slice] = append(m[slice], bit)
	}

	for slice, bits := range m {
		sort.Sort(Bits(bits))
		m[slice] = bits
	}

	return m
}

// FieldValue represents the value for a column within a
// range-encoded frame.
type FieldValue struct {
	ColumnID uint64
	Value    int64
}

// FieldValues represents a slice of field values.
type FieldValues []FieldValue

func (p FieldValues) Swap(i, j int) { p[i], p[j] = p[j], p[i] }
func (p FieldValues) Len() int      { return len(p) }

func (p FieldValues) Less(i, j int) bool {
	return p[i].ColumnID < p[j].ColumnID
}

// ColumnIDs returns a slice of all the column IDs.
func (p FieldValues) ColumnIDs() []uint64 {
	other := make([]uint64, len(p))
	for i := range p {
		other[i] = p[i].ColumnID
	}
	return other
}

// Values returns a slice of all the values.
func (p FieldValues) Values() []int64 {
	other := make([]int64, len(p))
	for i := range p {
		other[i] = p[i].Value
	}
	return other
}

// GroupBySlice returns a map of field values by slice.
func (p FieldValues) GroupBySlice() map[uint64][]FieldValue {
	m := make(map[uint64][]FieldValue)
	for _, val := range p {
		slice := val.ColumnID / SliceWidth
		m[slice] = append(m[slice], val)
	}

	for slice, vals := range m {
		sort.Sort(FieldValues(vals))
		m[slice] = vals
	}

	return m
}

// BitsByPos represents a slice of bits sorted by internal position.
type BitsByPos []Bit

func (p BitsByPos) Swap(i, j int) { p[i], p[j] = p[j], p[i] }
func (p BitsByPos) Len() int      { return len(p) }
func (p BitsByPos) Less(i, j int) bool {
	p0, p1 := Pos(p[i].RowID, p[i].ColumnID), Pos(p[j].RowID, p[j].ColumnID)
	if p0 == p1 {
		return p[i].Timestamp < p[j].Timestamp
	}
	return p0 < p1
}

func uriPathToURL(uri *URI, path string) url.URL {
	return url.URL{
		Scheme: uri.Scheme(),
		Host:   uri.HostPort(),
		Path:   path,
	}
}

func nodePathToURL(node *Node, path string) url.URL {
	return url.URL{
		Scheme: node.Scheme,
		Host:   node.Host,
		Path:   path,
	}
}

<<<<<<< HEAD
func (c *Client) Hosts(ctx context.Context) ([]struct {
	Scheme string `json:"scheme"`
	Host   string `json:"host"`
}, error) {
	// Execute request against the host.
	u := uriPathToURL(c.host, "/hosts")

	// Build request.
	req, err := http.NewRequest("GET", u.String(), nil)
	if err != nil {
		return nil, err
	}

	req.Header.Set("User-Agent", "pilosa/"+Version)

	// Execute request.
	resp, err := c.HTTPClient.Do(req.WithContext(ctx))
	if err != nil {
		return nil, err
	}
	defer resp.Body.Close()

	var rsp []struct {
		Scheme string `json:"scheme"`
		Host   string `json:"host"`
	}
	if resp.StatusCode != http.StatusOK {
		return nil, fmt.Errorf("http: status=%d", resp.StatusCode)
	} else if err := json.NewDecoder(resp.Body).Decode(&rsp); err != nil {
		return nil, fmt.Errorf("json decode: %s", err)
	}
	return rsp, nil
=======
// InternalClient should be implemented by any struct that enables any transport between nodes
// TODO: Refactor
// Note from Travis: Typically an interface containing more than two or three methods is an indication that
// something hasn't been architected correctly.
// While I understand that putting the entire Client behind an interface might require this many methods,
// I don't want to let it go unquestioned.
type InternalClient interface {
	MaxSliceByIndex(ctx context.Context) (map[string]uint64, error)
	MaxInverseSliceByIndex(ctx context.Context) (map[string]uint64, error)
	Schema(ctx context.Context) ([]*IndexInfo, error)
	CreateIndex(ctx context.Context, index string, opt IndexOptions) error
	FragmentNodes(ctx context.Context, index string, slice uint64) ([]*Node, error)
	ExecuteQuery(ctx context.Context, index string, queryRequest *internal.QueryRequest) (*internal.QueryResponse, error)
	Import(ctx context.Context, index, frame string, slice uint64, bits []Bit) error
	EnsureIndex(ctx context.Context, name string, options IndexOptions) error
	EnsureFrame(ctx context.Context, indexName string, frameName string, options FrameOptions) error
	ImportValue(ctx context.Context, index, frame, field string, slice uint64, vals []FieldValue) error
	ExportCSV(ctx context.Context, index, frame, view string, slice uint64, w io.Writer) error
	BackupTo(ctx context.Context, w io.Writer, index, frame, view string) error
	BackupSlice(ctx context.Context, index, frame, view string, slice uint64) (io.ReadCloser, error)
	RestoreFrom(ctx context.Context, r io.Reader, index, frame, view string) error
	CreateFrame(ctx context.Context, index, frame string, opt FrameOptions) error
	RestoreFrame(ctx context.Context, host, index, frame string) error
	FrameViews(ctx context.Context, index, frame string) ([]string, error)
	FragmentBlocks(ctx context.Context, index, frame, view string, slice uint64) ([]FragmentBlock, error)
	BlockData(ctx context.Context, index, frame, view string, slice uint64, block int) ([]uint64, []uint64, error)
	ColumnAttrDiff(ctx context.Context, index string, blks []AttrBlock) (map[uint64]map[string]interface{}, error)
	RowAttrDiff(ctx context.Context, index, frame string, blks []AttrBlock) (map[uint64]map[string]interface{}, error)
	SendMessage(ctx context.Context, pb proto.Message) error
>>>>>>> eadc57a1
}<|MERGE_RESOLUTION|>--- conflicted
+++ resolved
@@ -40,15 +40,11 @@
 	"github.com/pilosa/pilosa/internal"
 )
 
-<<<<<<< HEAD
 var (
 	ErrInvalidBackupFormat = errors.New("Invalid Backup Format")
 )
 
-// ClientOptions represents the configuration for a Client
-=======
 // ClientOptions represents the configuration for a InternalHTTPClient
->>>>>>> eadc57a1
 type ClientOptions struct {
 	TLS *tls.Config
 }
@@ -550,11 +546,7 @@
 }
 
 // BackupTo backs up an entire frame from a cluster to w.
-<<<<<<< HEAD
-func (c *Client) BackupTo(ctx context.Context, tw *tar.Writer, index, frame, view string) (err error) {
-=======
-func (c *InternalHTTPClient) BackupTo(ctx context.Context, w io.Writer, index, frame, view string) error {
->>>>>>> eadc57a1
+func (c *InternalHTTPClient) BackupTo(ctx context.Context, tw *tar.Writer, index, frame, view string) (err error) {
 	if index == "" {
 		return ErrIndexRequired
 	} else if frame == "" {
@@ -683,8 +675,7 @@
 }
 
 // RestoreFrom restores a frame from a backup file to an entire cluster.
-<<<<<<< HEAD
-func (c *Client) RestoreFrom(ctx context.Context, r io.Reader) error {
+func (c *InternalHTTPClient) RestoreFrom(ctx context.Context, r io.Reader) error {
 	post := func(url string, jsonBytes []byte) (err error) {
 		log.Println("POSTING", url)
 
@@ -702,13 +693,6 @@
 		//need to look at the body?
 		_, err = ioutil.ReadAll(res.Body)
 		return err
-=======
-func (c *InternalHTTPClient) RestoreFrom(ctx context.Context, r io.Reader, index, frame, view string) error {
-	if index == "" {
-		return ErrIndexRequired
-	} else if frame == "" {
-		return ErrFrameRequired
->>>>>>> eadc57a1
 	}
 
 	// Create tar reader around input.
@@ -1139,8 +1123,7 @@
 	return rsp.Attrs, nil
 }
 
-<<<<<<< HEAD
-func (c *Client) getContents(ctx context.Context, u url.URL) ([]byte, error) {
+func (c *InternalHTTPClient) getContents(ctx context.Context, u url.URL) ([]byte, error) {
 	// Build request.
 	req, err := http.NewRequest("GET", u.String(), nil)
 	if err != nil {
@@ -1173,7 +1156,7 @@
 }
 
 // FetchRawColumnAttrs retrieves the raw bolt data file contents of the Column Attributes
-func (c *Client) FetchRawColumnAttrs(ctx context.Context, indexName string) ([]byte, error) {
+func (c *InternalHTTPClient) FetchRawColumnAttrs(ctx context.Context, indexName string) ([]byte, error) {
 	u := url.URL{
 		Scheme: c.Host().Scheme(),
 		Host:   c.Host().Host(),
@@ -1183,7 +1166,7 @@
 }
 
 // FetchRawRowAttrs retrieves the raw bolt data file contents of the Row Attributes for the given frame
-func (c *Client) FetchRawRowAttrs(ctx context.Context, indexName, frameName string) ([]byte, error) {
+func (c *InternalHTTPClient) FetchRawRowAttrs(ctx context.Context, indexName, frameName string) ([]byte, error) {
 	u := url.URL{
 		Scheme: c.Host().Scheme(),
 		Host:   c.Host().Host(),
@@ -1191,7 +1174,7 @@
 	}
 	return c.getContents(ctx, u)
 }
-func (c *Client) setContents(ctx context.Context, u url.URL, boltfile io.Reader) ([]byte, error) {
+func (c *InternalHTTPClient) setContents(ctx context.Context, u url.URL, boltfile io.Reader) ([]byte, error) {
 	// Build request.
 	req, err := http.NewRequest("POST", u.String(), boltfile)
 	if err != nil {
@@ -1203,37 +1186,10 @@
 		return nil, err
 	}
 	defer resp.Body.Close()
-=======
-// SendMessage posts a message synchronously.
-func (c *InternalHTTPClient) SendMessage(ctx context.Context, pb proto.Message) error {
-	msg, err := MarshalMessage(pb)
-	if err != nil {
-		return fmt.Errorf("marshaling message: %v", err)
-	}
-
-	u := uriPathToURL(ctx.Value("uri").(*URI), "/cluster/message")
-	req, err := http.NewRequest("POST", u.String(), bytes.NewReader(msg))
-	req.Header.Set("Content-Type", "application/x-protobuf")
-	req.Header.Set("User-Agent", "pilosa/"+Version)
-
-	// Execute request.
-	resp, err := c.HTTPClient.Do(req.WithContext(ctx))
-	if err != nil {
-		return fmt.Errorf("executing http request: %v", err)
-	}
-	defer resp.Body.Close()
-
-	// Read body.
-	body, err := ioutil.ReadAll(resp.Body)
-	if err != nil {
-		return fmt.Errorf("reading response body: %v", err)
-	}
->>>>>>> eadc57a1
 
 	// Return error if status is not OK.
 	switch resp.StatusCode {
 	case http.StatusOK: // ok
-<<<<<<< HEAD
 	case http.StatusNotFound:
 		return nil, ErrIndexNotFound
 	default:
@@ -1250,8 +1206,43 @@
 
 }
 
+// SendMessage posts a message synchronously.
+func (c *InternalHTTPClient) SendMessage(ctx context.Context, pb proto.Message) error {
+	msg, err := MarshalMessage(pb)
+	if err != nil {
+		return fmt.Errorf("marshaling message: %v", err)
+	}
+
+	u := uriPathToURL(ctx.Value("uri").(*URI), "/cluster/message")
+	req, err := http.NewRequest("POST", u.String(), bytes.NewReader(msg))
+	req.Header.Set("Content-Type", "application/x-protobuf")
+	req.Header.Set("User-Agent", "pilosa/"+Version)
+
+	// Execute request.
+	resp, err := c.HTTPClient.Do(req.WithContext(ctx))
+	if err != nil {
+		return fmt.Errorf("executing http request: %v", err)
+	}
+	defer resp.Body.Close()
+
+	// Read body.
+	body, err := ioutil.ReadAll(resp.Body)
+	if err != nil {
+		return fmt.Errorf("reading response body: %v", err)
+	}
+
+	// Return error if status is not OK.
+	switch resp.StatusCode {
+	case http.StatusOK: // ok
+	default:
+		return fmt.Errorf("unexpected response status code: %d: %s", resp.StatusCode, body)
+	}
+
+	return nil
+}
+
 // SetRawColumnAttrs retrieves the raw bolt data file contents of the Column Attributes
-func (c *Client) SetRawColumnAttrs(ctx context.Context, indexName string, boltfile io.Reader) (err error) {
+func (c *InternalHTTPClient) SetRawColumnAttrs(ctx context.Context, indexName string, boltfile io.Reader) (err error) {
 	hosts, err := c.Hosts(ctx)
 	if err != nil {
 		return
@@ -1271,7 +1262,7 @@
 }
 
 // FetchRawRowAttrs retrieves the raw bolt data file contents of the Row Attributes for the given frame
-func (c *Client) SetRawRowAttrs(ctx context.Context, indexName, frameName string, boltfile io.Reader) (err error) {
+func (c *InternalHTTPClient) SetRawRowAttrs(ctx context.Context, indexName, frameName string, boltfile io.Reader) (err error) {
 	hosts, err := c.Hosts(ctx)
 	if err != nil {
 		return
@@ -1288,12 +1279,6 @@
 		}
 	}
 	return
-=======
-	default:
-		return fmt.Errorf("unexpected response status code: %d: %s", resp.StatusCode, body)
-	}
-
-	return nil
 }
 
 func (c *InternalHTTPClient) clientURI(ctx context.Context) *URI {
@@ -1302,7 +1287,6 @@
 		clientURI = contextURI
 	}
 	return clientURI
->>>>>>> eadc57a1
 }
 
 // Bit represents the location of a single bit.
@@ -1451,13 +1435,12 @@
 	}
 }
 
-<<<<<<< HEAD
-func (c *Client) Hosts(ctx context.Context) ([]struct {
+func (c *InternalHTTPClient) Hosts(ctx context.Context) ([]struct {
 	Scheme string `json:"scheme"`
 	Host   string `json:"host"`
 }, error) {
 	// Execute request against the host.
-	u := uriPathToURL(c.host, "/hosts")
+	u := uriPathToURL(c.Host(), "/hosts")
 
 	// Build request.
 	req, err := http.NewRequest("GET", u.String(), nil)
@@ -1484,7 +1467,8 @@
 		return nil, fmt.Errorf("json decode: %s", err)
 	}
 	return rsp, nil
-=======
+}
+
 // InternalClient should be implemented by any struct that enables any transport between nodes
 // TODO: Refactor
 // Note from Travis: Typically an interface containing more than two or three methods is an indication that
@@ -1503,9 +1487,9 @@
 	EnsureFrame(ctx context.Context, indexName string, frameName string, options FrameOptions) error
 	ImportValue(ctx context.Context, index, frame, field string, slice uint64, vals []FieldValue) error
 	ExportCSV(ctx context.Context, index, frame, view string, slice uint64, w io.Writer) error
-	BackupTo(ctx context.Context, w io.Writer, index, frame, view string) error
+	BackupTo(ctx context.Context, tw *tar.Writer, index, frame, view string) error
 	BackupSlice(ctx context.Context, index, frame, view string, slice uint64) (io.ReadCloser, error)
-	RestoreFrom(ctx context.Context, r io.Reader, index, frame, view string) error
+	RestoreFrom(ctx context.Context, r io.Reader) error
 	CreateFrame(ctx context.Context, index, frame string, opt FrameOptions) error
 	RestoreFrame(ctx context.Context, host, index, frame string) error
 	FrameViews(ctx context.Context, index, frame string) ([]string, error)
@@ -1514,5 +1498,4 @@
 	ColumnAttrDiff(ctx context.Context, index string, blks []AttrBlock) (map[uint64]map[string]interface{}, error)
 	RowAttrDiff(ctx context.Context, index, frame string, blks []AttrBlock) (map[uint64]map[string]interface{}, error)
 	SendMessage(ctx context.Context, pb proto.Message) error
->>>>>>> eadc57a1
 }
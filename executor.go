--- conflicted
+++ resolved
@@ -19,10 +19,6 @@
 	"fmt"
 	"sort"
 	"strings"
-<<<<<<< HEAD
-=======
-	"sync"
->>>>>>> dd40bb84
 	"time"
 
 	"github.com/pilosa/pilosa/pql"
@@ -752,37 +748,6 @@
 	rowID     uint64
 }
 
-<<<<<<< HEAD
-/*
-=======
->>>>>>> dd40bb84
-func product(params ...[]gbi) chan []gbi {
-	c := make(chan []gbi)
-	var wg sync.WaitGroup
-	wg.Add(1)
-	iterate(&wg, c, []gbi{}, params...)
-	go func() { wg.Wait(); close(c) }()
-	return c
-}
-
-func iterate(wg *sync.WaitGroup, channel chan []gbi, result []gbi, params ...[]gbi) {
-	defer wg.Done()
-	if len(params) == 0 {
-		channel <- result
-		return
-	}
-	p, params := params[0], params[1:]
-	for i := 0; i < len(p); i++ {
-		wg.Add(1)
-		resultCopy := append([]gbi{}, result...)
-		go iterate(wg, channel, append(resultCopy, p[i]), params...)
-	}
-}
-<<<<<<< HEAD
-*/
-=======
->>>>>>> dd40bb84
-
 type GroupLine struct {
 	Groups []string
 	Total  uint64
@@ -822,11 +787,7 @@
 		if i == 0 {
 			other = o.row
 		} else {
-<<<<<<< HEAD
 			other = other.Intersect(o.row)
-=======
-			other = other.intersect(o.row)
->>>>>>> dd40bb84
 		}
 		line.Groups = append(line.Groups, o.fieldName)
 	}
@@ -860,21 +821,13 @@
 		}
 	}
 	results := make(GroupByCounts, 0)
-<<<<<<< HEAD
 	var work listOfLists
-=======
-	var work [][]gbi
->>>>>>> dd40bb84
 	for _, fieldName := range fieldNames.([]interface{}) {
 		frag := e.Holder.fragment(index, fieldName.(string), viewStandard, shard)
 		if frag == nil { //that means this whole shard doesn't have all need to continue
 			return results, nil
 		}
-<<<<<<< HEAD
 		set := make(list, 0)
-=======
-		set := make([]gbi, 0)
->>>>>>> dd40bb84
 		for _, rowID := range frag.rows() {
 			set = append(set, gbi{
 				row:       frag.row(rowID),
@@ -885,23 +838,15 @@
 		work = append(work, set)
 	}
 
-<<<<<<< HEAD
 	for _, group := range product(work) {
 		group.gl.Total = group.row.Count()
 		if group.gl.Total > 0 {
 			results = append(results, group.gl)
-=======
-	for item := range product(work...) {
-		group := makeGroup(item)
-		if group.Total > 0 {
-			results = append(results, group)
->>>>>>> dd40bb84
 		}
 	}
 	return results, nil
 }
 
-<<<<<<< HEAD
 type list []gbi
 type listOfLists []list
 
@@ -942,8 +887,6 @@
 	return res
 }
 
-=======
->>>>>>> dd40bb84
 func (e *executor) executeIterateRows(ctx context.Context, index string, c *pql.Call, shards []uint64, opt *execOptions) (RowIDs, error) {
 	// Execute calls in bulk on each remote node and merge.
 	mapFn := func(shard uint64) (interface{}, error) {
@@ -1017,11 +960,7 @@
 	return frag.rows(), nil
 
 }
-<<<<<<< HEAD
 func (e *executor) executeBitmapShard(_ context.Context, index string, c *pql.Call, shard uint64) (*Row, error) {
-=======
-func (e *executor) executeBitmapShard(ctx context.Context, index string, c *pql.Call, shard uint64) (*Row, error) {
->>>>>>> dd40bb84
 	// Fetch column label from index.
 	idx := e.Holder.Index(index)
 	if idx == nil {

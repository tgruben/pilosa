--- conflicted
+++ resolved
@@ -2790,10 +2790,6 @@
 	return ret, false
 }
 
-<<<<<<< HEAD
-=======
-
->>>>>>> 9d4ae855
 func (e *executor) bulkColumnAttrSets(indexName string, attrs map[uint64]map[string]interface{}) error {
 
 	idx := e.Holder.Index(indexName)
@@ -2804,10 +2800,6 @@
 	if err := idx.ColumnAttrStore().SetBulkAttrs(attrs); err != nil {
 		return err
 	}
-<<<<<<< HEAD
-	idx.Stats.Count("bulkjColumnAttrs", 1, 1.0)
-=======
-	idx.Stats.Count("SetProfileAttrs", 1, 1.0)
->>>>>>> 9d4ae855
+	idx.Stats.Count("bulkColumnAttrs", 1, 1.0)
 	return nil
 }
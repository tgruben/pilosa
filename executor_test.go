// Copyright 2017 Pilosa Corp.
//
// Licensed under the Apache License, Version 2.0 (the "License");
// you may not use this file except in compliance with the License.
// You may obtain a copy of the License at
//
//     http://www.apache.org/licenses/LICENSE-2.0
//
// Unless required by applicable law or agreed to in writing, software
// distributed under the License is distributed on an "AS IS" BASIS,
// WITHOUT WARRANTIES OR CONDITIONS OF ANY KIND, either express or implied.
// See the License for the specific language governing permissions and
// limitations under the License.

package pilosa_test

import (
	"context"
	"fmt"
	"reflect"
	"strconv"
	"strings"
	"testing"

	"github.com/davecgh/go-spew/spew"
	"github.com/pilosa/pilosa"
	"github.com/pilosa/pilosa/pql"
)

// Ensure a bitmap query can be executed.
func TestExecutor_Execute_Bitmap(t *testing.T) {
	t.Run("Row", func(t *testing.T) {
		hldr := MustOpenHolder()
		defer hldr.Close()
		index := hldr.MustCreateIndexIfNotExists("i", pilosa.IndexOptions{})
		f, err := index.CreateFrame("f", pilosa.FrameOptions{InverseEnabled: true})
		if err != nil {
			t.Fatal(err)
		}

		e := NewExecutor(hldr.Holder, NewCluster(1))

		// Set bits.
		if _, err := e.Execute(context.Background(), "i", MustParse(``+
			fmt.Sprintf("SetBit(frame=f, rowID=%d, columnID=%d)\n", 10, 3)+
			fmt.Sprintf("SetBit(frame=f, rowID=%d, columnID=%d)\n", 10, SliceWidth+1)+
			fmt.Sprintf("SetBit(frame=f, rowID=%d, columnID=%d)\n", 20, SliceWidth+1),
		), nil, nil); err != nil {
			t.Fatal(err)
		}
		if err := f.RowAttrStore().SetAttrs(10, map[string]interface{}{"foo": "bar", "baz": uint64(123)}); err != nil {
			t.Fatal(err)
		}

		if res, err := e.Execute(context.Background(), "i", MustParse(`Bitmap(rowID=10, frame=f)`), nil, nil); err != nil {
			t.Fatal(err)
		} else if bits := res[0].(*pilosa.Bitmap).Bits(); !reflect.DeepEqual(bits, []uint64{3, SliceWidth + 1}) {
			t.Fatalf("unexpected bits: %+v", bits)
		} else if attrs := res[0].(*pilosa.Bitmap).Attrs; !reflect.DeepEqual(attrs, map[string]interface{}{"foo": "bar", "baz": int64(123)}) {
			t.Fatalf("unexpected attrs: %s", spew.Sdump(attrs))
		}
	})

	t.Run("Column", func(t *testing.T) {
		hldr := MustOpenHolder()
		defer hldr.Close()
		index := hldr.MustCreateIndexIfNotExists("i", pilosa.IndexOptions{})
		if _, err := index.CreateFrame("f", pilosa.FrameOptions{InverseEnabled: true}); err != nil {
			t.Fatal(err)
		}

		e := NewExecutor(hldr.Holder, NewCluster(1))

		// Set bits.
		if _, err := e.Execute(context.Background(), "i", MustParse(``+
			fmt.Sprintf("SetBit(frame=f, rowID=%d, columnID=%d)\n", 10, 3)+
			fmt.Sprintf("SetBit(frame=f, rowID=%d, columnID=%d)\n", 10, SliceWidth+1)+
			fmt.Sprintf("SetBit(frame=f, rowID=%d, columnID=%d)\n", 20, SliceWidth+1),
		), nil, nil); err != nil {
			t.Fatal(err)
		}
		if err := index.ColumnAttrStore().SetAttrs(SliceWidth+1, map[string]interface{}{"foo": "bar", "baz": uint64(123)}); err != nil {
			t.Fatal(err)
		}

		if res, err := e.Execute(context.Background(), "i", MustParse(fmt.Sprintf(`Bitmap(columnID=%d, frame=f)`, SliceWidth+1)), nil, nil); err != nil {
			t.Fatal(err)
		} else if bits := res[0].(*pilosa.Bitmap).Bits(); !reflect.DeepEqual(bits, []uint64{10, 20}) {
			t.Fatalf("unexpected bits: %+v", bits)
		} else if attrs := res[0].(*pilosa.Bitmap).Attrs; !reflect.DeepEqual(attrs, map[string]interface{}{"foo": "bar", "baz": int64(123)}) {
			t.Fatalf("unexpected attrs: %s", spew.Sdump(attrs))
		}
	})
}

// Ensure a difference query can be executed.
func TestExecutor_Execute_Difference(t *testing.T) {
	hldr := MustOpenHolder()
	defer hldr.Close()
	hldr.MustCreateFragmentIfNotExists("i", "general", pilosa.ViewStandard, 0).MustSetBits(10, 1)
	hldr.MustCreateFragmentIfNotExists("i", "general", pilosa.ViewStandard, 0).MustSetBits(10, 2)
	hldr.MustCreateFragmentIfNotExists("i", "general", pilosa.ViewStandard, 0).MustSetBits(10, 3)
	hldr.MustCreateFragmentIfNotExists("i", "general", pilosa.ViewStandard, 0).MustSetBits(11, 2)
	hldr.MustCreateFragmentIfNotExists("i", "general", pilosa.ViewStandard, 0).MustSetBits(11, 4)

	e := NewExecutor(hldr.Holder, NewCluster(1))
	if res, err := e.Execute(context.Background(), "i", MustParse(`Difference(Bitmap(rowID=10), Bitmap(rowID=11))`), nil, nil); err != nil {
		t.Fatal(err)
	} else if bits := res[0].(*pilosa.Bitmap).Bits(); !reflect.DeepEqual(bits, []uint64{1, 3}) {
		t.Fatalf("unexpected bits: %+v", bits)
	}
}

// Ensure an empty difference query behaves properly.
func TestExecutor_Execute_Empty_Difference(t *testing.T) {
	hldr := MustOpenHolder()
	defer hldr.Close()
	hldr.MustCreateFragmentIfNotExists("i", "general", pilosa.ViewStandard, 0).MustSetBits(10, 1)

	e := NewExecutor(hldr.Holder, NewCluster(1))
	if res, err := e.Execute(context.Background(), "i", MustParse(`Difference()`), nil, nil); err == nil {
		t.Fatalf("Empty Difference query should give error, but got %v", res)
	}
}

// Ensure an intersect query can be executed.
func TestExecutor_Execute_Intersect(t *testing.T) {
	hldr := MustOpenHolder()
	defer hldr.Close()
	hldr.MustCreateFragmentIfNotExists("i", "general", pilosa.ViewStandard, 0).MustSetBits(10, 1)
	hldr.MustCreateFragmentIfNotExists("i", "general", pilosa.ViewStandard, 1).MustSetBits(10, SliceWidth+1)
	hldr.MustCreateFragmentIfNotExists("i", "general", pilosa.ViewStandard, 1).MustSetBits(10, SliceWidth+2)

	hldr.MustCreateFragmentIfNotExists("i", "general", pilosa.ViewStandard, 0).MustSetBits(11, 1)
	hldr.MustCreateFragmentIfNotExists("i", "general", pilosa.ViewStandard, 0).MustSetBits(11, 2)
	hldr.MustCreateFragmentIfNotExists("i", "general", pilosa.ViewStandard, 1).MustSetBits(11, SliceWidth+2)

	e := NewExecutor(hldr.Holder, NewCluster(1))
	if res, err := e.Execute(context.Background(), "i", MustParse(`Intersect(Bitmap(rowID=10), Bitmap(rowID=11))`), nil, nil); err != nil {
		t.Fatal(err)
	} else if bits := res[0].(*pilosa.Bitmap).Bits(); !reflect.DeepEqual(bits, []uint64{1, SliceWidth + 2}) {
		t.Fatalf("unexpected bits: %+v", bits)
	}
}

// Ensure an empty intersect query behaves properly.
func TestExecutor_Execute_Empty_Intersect(t *testing.T) {
	hldr := MustOpenHolder()
	defer hldr.Close()

	e := NewExecutor(hldr.Holder, NewCluster(1))
	if res, err := e.Execute(context.Background(), "i", MustParse(`Intersect()`), nil, nil); err == nil {
		t.Fatalf("Empty Intersect query should give error, but got %v", res)
	}
}

// Ensure a union query can be executed.
func TestExecutor_Execute_Union(t *testing.T) {
	hldr := MustOpenHolder()
	defer hldr.Close()
	hldr.MustCreateFragmentIfNotExists("i", "general", pilosa.ViewStandard, 0).MustSetBits(10, 0)
	hldr.MustCreateFragmentIfNotExists("i", "general", pilosa.ViewStandard, 1).MustSetBits(10, SliceWidth+1)
	hldr.MustCreateFragmentIfNotExists("i", "general", pilosa.ViewStandard, 1).MustSetBits(10, SliceWidth+2)

	hldr.MustCreateFragmentIfNotExists("i", "general", pilosa.ViewStandard, 0).MustSetBits(11, 2)
	hldr.MustCreateFragmentIfNotExists("i", "general", pilosa.ViewStandard, 1).MustSetBits(11, SliceWidth+2)

	e := NewExecutor(hldr.Holder, NewCluster(1))
	if res, err := e.Execute(context.Background(), "i", MustParse(`Union(Bitmap(rowID=10), Bitmap(rowID=11))`), nil, nil); err != nil {
		t.Fatal(err)
	} else if bits := res[0].(*pilosa.Bitmap).Bits(); !reflect.DeepEqual(bits, []uint64{0, 2, SliceWidth + 1, SliceWidth + 2}) {
		t.Fatalf("unexpected bits: %+v", bits)
	}
}

// Ensure an empty union query behaves properly.
func TestExecutor_Execute_Empty_Union(t *testing.T) {
	hldr := MustOpenHolder()
	defer hldr.Close()
	hldr.MustCreateFragmentIfNotExists("i", "general", pilosa.ViewStandard, 0).MustSetBits(10, 0)

	e := NewExecutor(hldr.Holder, NewCluster(1))
	if res, err := e.Execute(context.Background(), "i", MustParse(`Union()`), nil, nil); err != nil {
		t.Fatal(err)
	} else if bits := res[0].(*pilosa.Bitmap).Bits(); !reflect.DeepEqual(bits, []uint64{}) {
		t.Fatalf("unexpected bits: %+v", bits)
	}
}

// Ensure a count query can be executed.
func TestExecutor_Execute_Count(t *testing.T) {
	hldr := MustOpenHolder()
	defer hldr.Close()
	hldr.MustCreateFragmentIfNotExists("i", "f", pilosa.ViewStandard, 0).MustSetBits(10, 3)
	hldr.MustCreateFragmentIfNotExists("i", "f", pilosa.ViewStandard, 1).MustSetBits(10, SliceWidth+1)
	hldr.MustCreateFragmentIfNotExists("i", "f", pilosa.ViewStandard, 1).MustSetBits(10, SliceWidth+2)

	e := NewExecutor(hldr.Holder, NewCluster(1))
	if res, err := e.Execute(context.Background(), "i", MustParse(`Count(Bitmap(rowID=10, frame=f))`), nil, nil); err != nil {
		t.Fatal(err)
	} else if res[0] != uint64(3) {
		t.Fatalf("unexpected n: %d", res[0])
	}
}

// Ensure a set query can be executed.
func TestExecutor_Execute_SetBit(t *testing.T) {
	hldr := MustOpenHolder()
	defer hldr.Close()

	e := NewExecutor(hldr.Holder, NewCluster(1))
	f := hldr.MustCreateFragmentIfNotExists("i", "f", pilosa.ViewStandard, 0)
	if n := f.Row(11).Count(); n != 0 {
		t.Fatalf("unexpected bitmap count: %d", n)
	}

	if res, err := e.Execute(context.Background(), "i", MustParse(`SetBit(rowID=11, frame=f, columnID=1)`), nil, nil); err != nil {
		t.Fatal(err)
	} else {
		if !res[0].(bool) {
			t.Fatalf("expected bit changed")
		}
	}

	if n := f.Row(11).Count(); n != 1 {
		t.Fatalf("unexpected bitmap count: %d", n)
	}
	if res, err := e.Execute(context.Background(), "i", MustParse(`SetBit(rowID=11, frame=f, columnID=1)`), nil, nil); err != nil {
		t.Fatal(err)
	} else {
		if res[0].(bool) {
			t.Fatalf("expected bit unchanged")
		}
	}
}

// Ensure a SetRowAttrs() query can be executed.
func TestExecutor_Execute_SetRowAttrs(t *testing.T) {
	hldr := MustOpenHolder()
	defer hldr.Close()

	// Create frames.
	index := hldr.MustCreateIndexIfNotExists("i", pilosa.IndexOptions{})
	if _, err := index.CreateFrameIfNotExists("f", pilosa.FrameOptions{}); err != nil {
		t.Fatal(err)
	} else if _, err := index.CreateFrameIfNotExists("xxx", pilosa.FrameOptions{}); err != nil {
		t.Fatal(err)
	}

	// Set two fields on f/10.
	// Also set fields on other bitmaps and frames to test isolation.
	e := NewExecutor(hldr.Holder, NewCluster(1))
	if _, err := e.Execute(context.Background(), "i", MustParse(`SetRowAttrs(rowID=10, frame=f, foo="bar")`), nil, nil); err != nil {
		t.Fatal(err)
	}
	if _, err := e.Execute(context.Background(), "i", MustParse(`SetRowAttrs(rowID=200, frame=f, YYY=1)`), nil, nil); err != nil {
		t.Fatal(err)
	}
	if _, err := e.Execute(context.Background(), "i", MustParse(`SetRowAttrs(rowID=10, frame=xxx, YYY=1)`), nil, nil); err != nil {
		t.Fatal(err)
	}
	if _, err := e.Execute(context.Background(), "i", MustParse(`SetRowAttrs(rowID=10, frame=f, baz=123, bat=true)`), nil, nil); err != nil {
		t.Fatal(err)
	}

	f := hldr.Frame("i", "f")
	if m, err := f.RowAttrStore().Attrs(10); err != nil {
		t.Fatal(err)
	} else if !reflect.DeepEqual(m, map[string]interface{}{"foo": "bar", "baz": int64(123), "bat": true}) {
		t.Fatalf("unexpected bitmap attr: %#v", m)
	}
}

// Ensure a TopN() query can be executed.
func TestExecutor_Execute_TopN(t *testing.T) {
	hldr := MustOpenHolder()
	defer hldr.Close()
	e := NewExecutor(hldr.Holder, NewCluster(1))

	// Set bits for rows 0, 10, & 20 across two slices.
	if idx, err := hldr.CreateIndex("i", pilosa.IndexOptions{}); err != nil {
		t.Fatal(err)
	} else if _, err := idx.CreateFrame("f", pilosa.FrameOptions{InverseEnabled: true}); err != nil {
		t.Fatal(err)
	} else if _, err := idx.CreateFrame("other", pilosa.FrameOptions{InverseEnabled: true}); err != nil {
		t.Fatal(err)
	} else if _, err := e.Execute(context.Background(), "i", MustParse(`
		SetBit(frame=f, rowID=0, columnID=0)
		SetBit(frame=f, rowID=0, columnID=1)
		SetBit(frame=f, rowID=0, columnID=`+strconv.Itoa(SliceWidth)+`)
		SetBit(frame=f, rowID=0, columnID=`+strconv.Itoa(SliceWidth+2)+`)
		SetBit(frame=f, rowID=0, columnID=`+strconv.Itoa((5*SliceWidth)+100)+`)
		SetBit(frame=f, rowID=10, columnID=0)
		SetBit(frame=f, rowID=10, columnID=`+strconv.Itoa(SliceWidth)+`)
		SetBit(frame=f, rowID=20, columnID=`+strconv.Itoa(SliceWidth)+`)
		SetBit(frame=other, rowID=0, columnID=0)
	`), nil, nil); err != nil {
		t.Fatal(err)
	}

	hldr.MustCreateRankedFragmentIfNotExists("i", "f", pilosa.ViewStandard, 0).RecalculateCache()
	hldr.MustCreateRankedFragmentIfNotExists("i", "f", pilosa.ViewInverse, 0).RecalculateCache()
	hldr.MustCreateRankedFragmentIfNotExists("i", "f", pilosa.ViewStandard, 1).RecalculateCache()
	hldr.MustCreateRankedFragmentIfNotExists("i", "f", pilosa.ViewStandard, 5).RecalculateCache()

	t.Run("Standard", func(t *testing.T) {
		if result, err := e.Execute(context.Background(), "i", MustParse(`TopN(frame=f, n=2)`), nil, nil); err != nil {
			t.Fatal(err)
		} else if !reflect.DeepEqual(result[0], []pilosa.Pair{
			{ID: 0, Count: 5},
			{ID: 10, Count: 2},
		}) {
			t.Fatalf("unexpected result: %s", spew.Sdump(result))
		}
	})

	t.Run("Inverse", func(t *testing.T) {
		if result, err := e.Execute(context.Background(), "i", MustParse(`TopN(frame=f, inverse=true, n=2)`), nil, nil); err != nil {
			t.Fatal(err)
		} else if !reflect.DeepEqual(result[0], []pilosa.Pair{
			{ID: SliceWidth, Count: 3},
			{ID: 0, Count: 2},
		}) {
			t.Fatalf("unexpected result: %s", spew.Sdump(result))
		}
	})
}
func TestExecutor_Execute_TopN_fill(t *testing.T) {
	hldr := MustOpenHolder()
	defer hldr.Close()

	// Set bits for rows 0, 10, & 20 across two slices.
	hldr.MustCreateRankedFragmentIfNotExists("i", "f", pilosa.ViewStandard, 0).SetBit(0, 0)
	hldr.MustCreateRankedFragmentIfNotExists("i", "f", pilosa.ViewStandard, 0).SetBit(0, 1)
	hldr.MustCreateRankedFragmentIfNotExists("i", "f", pilosa.ViewStandard, 0).SetBit(0, 2)
	hldr.MustCreateRankedFragmentIfNotExists("i", "f", pilosa.ViewStandard, 1).SetBit(0, SliceWidth)
	hldr.MustCreateRankedFragmentIfNotExists("i", "f", pilosa.ViewStandard, 1).SetBit(1, SliceWidth+2)
	hldr.MustCreateRankedFragmentIfNotExists("i", "f", pilosa.ViewStandard, 1).SetBit(1, SliceWidth)

	// Execute query.
	e := NewExecutor(hldr.Holder, NewCluster(1))
	if result, err := e.Execute(context.Background(), "i", MustParse(`TopN(frame=f, n=1)`), nil, nil); err != nil {
		t.Fatal(err)
	} else if !reflect.DeepEqual(result, []interface{}{[]pilosa.Pair{
		{ID: 0, Count: 4},
	}}) {
		t.Fatalf("unexpected result: %s", spew.Sdump(result))
	}
}

// Ensure
func TestExecutor_Execute_TopN_fill_small(t *testing.T) {
	hldr := MustOpenHolder()
	defer hldr.Close()

	hldr.MustCreateRankedFragmentIfNotExists("i", "f", pilosa.ViewStandard, 0).SetBit(0, 0)
	hldr.MustCreateRankedFragmentIfNotExists("i", "f", pilosa.ViewStandard, 1).SetBit(0, SliceWidth)
	hldr.MustCreateRankedFragmentIfNotExists("i", "f", pilosa.ViewStandard, 2).SetBit(0, 2*SliceWidth)
	hldr.MustCreateRankedFragmentIfNotExists("i", "f", pilosa.ViewStandard, 3).SetBit(0, 3*SliceWidth)
	hldr.MustCreateRankedFragmentIfNotExists("i", "f", pilosa.ViewStandard, 4).SetBit(0, 4*SliceWidth)

	hldr.MustCreateRankedFragmentIfNotExists("i", "f", pilosa.ViewStandard, 0).SetBit(1, 0)
	hldr.MustCreateRankedFragmentIfNotExists("i", "f", pilosa.ViewStandard, 0).SetBit(1, 1)

	hldr.MustCreateRankedFragmentIfNotExists("i", "f", pilosa.ViewStandard, 1).SetBit(2, SliceWidth)
	hldr.MustCreateRankedFragmentIfNotExists("i", "f", pilosa.ViewStandard, 1).SetBit(2, SliceWidth+1)

	hldr.MustCreateRankedFragmentIfNotExists("i", "f", pilosa.ViewStandard, 2).SetBit(3, 2*SliceWidth)
	hldr.MustCreateRankedFragmentIfNotExists("i", "f", pilosa.ViewStandard, 2).SetBit(3, 2*SliceWidth+1)

	hldr.MustCreateRankedFragmentIfNotExists("i", "f", pilosa.ViewStandard, 3).SetBit(4, 3*SliceWidth)
	hldr.MustCreateRankedFragmentIfNotExists("i", "f", pilosa.ViewStandard, 3).SetBit(4, 3*SliceWidth+1)

	// Execute query.
	e := NewExecutor(hldr.Holder, NewCluster(1))
	if result, err := e.Execute(context.Background(), "i", MustParse(`TopN(frame=f, n=1)`), nil, nil); err != nil {
		t.Fatal(err)
	} else if !reflect.DeepEqual(result, []interface{}{[]pilosa.Pair{
		{ID: 0, Count: 5},
	}}) {
		t.Fatalf("unexpected result: %s", spew.Sdump(result))
	}
}

// Ensure a TopN() query with a source bitmap can be executed.
func TestExecutor_Execute_TopN_Src(t *testing.T) {
	hldr := MustOpenHolder()
	defer hldr.Close()

	// Set bits for rows 0, 10, & 20 across two slices.
	hldr.MustCreateRankedFragmentIfNotExists("i", "f", pilosa.ViewStandard, 0).SetBit(0, 0)
	hldr.MustCreateRankedFragmentIfNotExists("i", "f", pilosa.ViewStandard, 0).SetBit(0, 1)
	hldr.MustCreateRankedFragmentIfNotExists("i", "f", pilosa.ViewStandard, 1).SetBit(0, SliceWidth)
	hldr.MustCreateRankedFragmentIfNotExists("i", "f", pilosa.ViewStandard, 1).SetBit(10, SliceWidth)
	hldr.MustCreateRankedFragmentIfNotExists("i", "f", pilosa.ViewStandard, 1).SetBit(10, SliceWidth+1)
	hldr.MustCreateRankedFragmentIfNotExists("i", "f", pilosa.ViewStandard, 1).SetBit(20, SliceWidth)
	hldr.MustCreateRankedFragmentIfNotExists("i", "f", pilosa.ViewStandard, 1).SetBit(20, SliceWidth+1)
	hldr.MustCreateRankedFragmentIfNotExists("i", "f", pilosa.ViewStandard, 1).SetBit(20, SliceWidth+2)

	// Create an intersecting row.
	hldr.MustCreateRankedFragmentIfNotExists("i", "other", pilosa.ViewStandard, 1).SetBit(100, SliceWidth)
	hldr.MustCreateRankedFragmentIfNotExists("i", "other", pilosa.ViewStandard, 1).SetBit(100, SliceWidth+1)
	hldr.MustCreateRankedFragmentIfNotExists("i", "other", pilosa.ViewStandard, 1).SetBit(100, SliceWidth+2)

	hldr.MustCreateRankedFragmentIfNotExists("i", "f", pilosa.ViewStandard, 0).RecalculateCache()
	hldr.MustCreateRankedFragmentIfNotExists("i", "f", pilosa.ViewStandard, 1).RecalculateCache()
	hldr.MustCreateRankedFragmentIfNotExists("i", "other", pilosa.ViewStandard, 1).RecalculateCache()

	// Execute query.
	e := NewExecutor(hldr.Holder, NewCluster(1))
	if result, err := e.Execute(context.Background(), "i", MustParse(`TopN(Bitmap(rowID=100, frame=other), frame=f, n=3)`), nil, nil); err != nil {
		t.Fatal(err)
	} else if !reflect.DeepEqual(result, []interface{}{[]pilosa.Pair{
		{ID: 20, Count: 3},
		{ID: 10, Count: 2},
		{ID: 0, Count: 1},
	}}) {
		t.Fatalf("unexpected result: %s", spew.Sdump(result))
	}
}

//Ensure TopN handles Attribute filters
func TestExecutor_Execute_TopN_Attr(t *testing.T) {
	//
	hldr := MustOpenHolder()
	defer hldr.Close()
	hldr.MustCreateRankedFragmentIfNotExists("i", "f", pilosa.ViewStandard, 0).SetBit(0, 0)
	hldr.MustCreateRankedFragmentIfNotExists("i", "f", pilosa.ViewStandard, 0).SetBit(0, 1)
	hldr.MustCreateRankedFragmentIfNotExists("i", "f", pilosa.ViewStandard, 1).SetBit(10, SliceWidth)

	if err := hldr.Frame("i", "f").RowAttrStore().SetAttrs(10, map[string]interface{}{"category": int64(123)}); err != nil {
		t.Fatal(err)
	}
	e := NewExecutor(hldr.Holder, NewCluster(1))
	if result, err := e.Execute(context.Background(), "i", MustParse(`TopN(frame="f", n=1, field="category", filters=[123])`), nil, nil); err != nil {
		t.Fatal(err)
	} else if !reflect.DeepEqual(result, []interface{}{[]pilosa.Pair{
		{ID: 10, Count: 1},
	}}) {
		t.Fatalf("unexpected result: %s", spew.Sdump(result))
	}

}

//Ensure TopN handles Attribute filters with source bitmap
func TestExecutor_Execute_TopN_Attr_Src(t *testing.T) {
	//
	hldr := MustOpenHolder()
	defer hldr.Close()
	hldr.MustCreateRankedFragmentIfNotExists("i", "f", pilosa.ViewStandard, 0).SetBit(0, 0)
	hldr.MustCreateRankedFragmentIfNotExists("i", "f", pilosa.ViewStandard, 0).SetBit(0, 1)
	hldr.MustCreateRankedFragmentIfNotExists("i", "f", pilosa.ViewStandard, 1).SetBit(10, SliceWidth)

	if err := hldr.Frame("i", "f").RowAttrStore().SetAttrs(10, map[string]interface{}{"category": uint64(123)}); err != nil {
		t.Fatal(err)
	}
	e := NewExecutor(hldr.Holder, NewCluster(1))
	if result, err := e.Execute(context.Background(), "i", MustParse(`TopN(Bitmap(rowID=10,frame=f),frame="f", n=1, field="category", filters=[123])`), nil, nil); err != nil {
		t.Fatal(err)
	} else if !reflect.DeepEqual(result, []interface{}{[]pilosa.Pair{
		{ID: 10, Count: 1},
	}}) {
		t.Fatalf("unexpected result: %s", spew.Sdump(result))
	}

}

// Ensure a range query can be executed.
func TestExecutor_Execute_Range(t *testing.T) {
	hldr := MustOpenHolder()
	defer hldr.Close()
	e := NewExecutor(hldr.Holder, NewCluster(1))

	// Create index.
	index := hldr.MustCreateIndexIfNotExists("i", pilosa.IndexOptions{})

	// Create frame.
	if _, err := index.CreateFrameIfNotExists("f", pilosa.FrameOptions{
		InverseEnabled: true,
		TimeQuantum:    pilosa.TimeQuantum("YMDH"),
	}); err != nil {
		t.Fatal(err)
	}

	// Set bits.
	if _, err := e.Execute(context.Background(), "i", MustParse(`
        SetBit(frame=f, rowID=1, columnID=2, timestamp="1999-12-31T00:00")
        SetBit(frame=f, rowID=1, columnID=3, timestamp="2000-01-01T00:00")
        SetBit(frame=f, rowID=1, columnID=4, timestamp="2000-01-02T00:00")
        SetBit(frame=f, rowID=1, columnID=5, timestamp="2000-02-01T00:00")
        SetBit(frame=f, rowID=1, columnID=6, timestamp="2001-01-01T00:00")
        SetBit(frame=f, rowID=1, columnID=7, timestamp="2002-01-01T02:00")

        SetBit(frame=f, rowID=1, columnID=2, timestamp="1999-12-30T00:00")
        SetBit(frame=f, rowID=1, columnID=2, timestamp="2002-02-01T00:00")
        SetBit(frame=f, rowID=10, columnID=2, timestamp="2001-01-01T00:00")
	`), nil, nil); err != nil {
		t.Fatal(err)
	}

	t.Run("Standard", func(t *testing.T) {
		if res, err := e.Execute(context.Background(), "i", MustParse(`Range(rowID=1, frame=f, start="1999-12-31T00:00", end="2002-01-01T03:00")`), nil, nil); err != nil {
			t.Fatal(err)
		} else if bits := res[0].(*pilosa.Bitmap).Bits(); !reflect.DeepEqual(bits, []uint64{2, 3, 4, 5, 6, 7}) {
			t.Fatalf("unexpected bits: %+v", bits)
		}
	})

	t.Run("Inverse", func(t *testing.T) {
		e := NewExecutor(hldr.Holder, NewCluster(1))
		if res, err := e.Execute(context.Background(), "i", MustParse(`Range(columnID=2, frame=f, start="1999-01-01T00:00", end="2003-01-01T00:00")`), nil, nil); err != nil {
			t.Fatal(err)
		} else if bits := res[0].(*pilosa.Bitmap).Bits(); !reflect.DeepEqual(bits, []uint64{1, 10}) {
			t.Fatalf("unexpected bits: %+v", bits)
		}
	})
}

// Ensure an external plugin call can be executed.
func TestExecutor_Execute_ExternalCall(t *testing.T) {
	hldr := MustOpenHolder()
	defer hldr.Close()

	hldr.MustCreateFragmentIfNotExists("i", "f", pilosa.ViewStandard, 0).SetBit(10, 3)
	hldr.MustCreateFragmentIfNotExists("i", "f", pilosa.ViewStandard, 1).SetBit(10, SliceWidth+1)

	// Initialize executor with two plugins.
	e := NewExecutor(hldr.Holder, NewCluster(1))
	p := MockPluginConstructorWrapper{
		mock: &MockPlugin{
			MapFn: func(ctx context.Context, index string, call *pql.Call, slice uint64) (interface{}, error) {
				child0, err := e.ExecuteCallSlice(ctx, index, call.Children[0], slice, nil)
				if err != nil {
					return nil, err
				}
				bm := child0.(*pilosa.Bitmap)
				return uint64(bm.Count() + 10), nil
			},
			ReduceFn: func(ctx context.Context, prev, v interface{}) interface{} {
				u64, _ := prev.(uint64)
				return u64 + v.(uint64)
			},
		},
	}

<<<<<<< HEAD
	//	type NewPluginConstructor func(*Holder) Plugin

	callInfo := &pilosa.PQLCallInfo{
		Name: "test1",
	}
	pilosa.RegisterPlugin(callInfo, pilosa.NewPluginConstructor(p.NewMockPluginConstruct))
=======
	pilosa.RegisterPlugin("test1", pilosa.NewPluginConstructor(p.NewMockPluginConstruct))
>>>>>>> 8bac8d9d

	// Execute function with plugin call.
	// The result should include the total bit count plus 10 for each slice
	// executed during the map phase: 1 + 10 + 1 + 10 = 22
	if res, err := e.Execute(context.Background(), "i", MustParse(`test1(Bitmap(rowID=10, frame=f))`), nil, nil); err != nil {
		t.Fatal(err)
	} else if res[0] != uint64(22) {
		t.Fatalf("unexpected result: %v", res)
	}
}

// Ensure a remote query can return a bitmap.
func TestExecutor_Execute_Remote_Bitmap(t *testing.T) {
	c := NewCluster(2)

	// Create secondary server and update second cluster node.
	s := NewServer()
	defer s.Close()
	c.Nodes[1].Host = s.Host()

	// Mock secondary server's executor to verify arguments and return a bitmap.
	s.Handler.Executor.ExecuteFn = func(ctx context.Context, index string, query *pql.Query, slices []uint64, opt *pilosa.ExecOptions) ([]interface{}, error) {
		if index != "i" {
			t.Fatalf("unexpected index: %s", index)
		} else if query.String() != `Bitmap(frame="f", rowID=10)` {
			t.Fatalf("unexpected query: %s", query.String())
		} else if !reflect.DeepEqual(slices, []uint64{1}) {
			t.Fatalf("unexpected slices: %+v", slices)
		}

		// Set bits in slice 0 & 2.
		bm := pilosa.NewBitmap(
			(0*SliceWidth)+1,
			(0*SliceWidth)+2,
			(2*SliceWidth)+4,
		)
		return []interface{}{bm}, nil
	}

	// Create local executor data.
	// The local node owns slice 1.
	hldr := MustOpenHolder()
	defer hldr.Close()
	s.Handler.Holder = hldr.Holder
	hldr.MustCreateFragmentIfNotExists("i", "f", pilosa.ViewStandard, 1).MustSetBits(10, (1*SliceWidth)+1)

	e := NewExecutor(hldr.Holder, c)
	if res, err := e.Execute(context.Background(), "i", MustParse(`Bitmap(rowID=10, frame=f)`), nil, nil); err != nil {
		t.Fatal(err)
	} else if bits := res[0].(*pilosa.Bitmap).Bits(); !reflect.DeepEqual(bits, []uint64{1, 2, 2*SliceWidth + 4}) {
		t.Fatalf("unexpected bits: %+v", bits)
	}
}

// Ensure a remote query can return a count.
func TestExecutor_Execute_Remote_Count(t *testing.T) {
	c := NewCluster(2)

	// Create secondary server and update second cluster node.
	s := NewServer()
	defer s.Close()
	c.Nodes[1].Host = s.Host()

	// Mock secondary server's executor to return a count.
	s.Handler.Executor.ExecuteFn = func(ctx context.Context, index string, query *pql.Query, slices []uint64, opt *pilosa.ExecOptions) ([]interface{}, error) {
		return []interface{}{uint64(10)}, nil
	}

	// Create local executor data. The local node owns slice 1.
	hldr := MustOpenHolder()
	defer hldr.Close()
	s.Handler.Holder = hldr.Holder
	hldr.MustCreateFragmentIfNotExists("i", "f", pilosa.ViewStandard, 2).MustSetBits(10, (2*SliceWidth)+1)
	hldr.MustCreateFragmentIfNotExists("i", "f", pilosa.ViewStandard, 2).MustSetBits(10, (2*SliceWidth)+2)

	e := NewExecutor(hldr.Holder, c)
	if res, err := e.Execute(context.Background(), "i", MustParse(`Count(Bitmap(rowID=10, frame=f))`), nil, nil); err != nil {
		t.Fatal(err)
	} else if res[0] != uint64(12) {
		t.Fatalf("unexpected n: %d", res[0])
	}
}

// Ensure a remote query can set bits on multiple nodes.
func TestExecutor_Execute_Remote_SetBit(t *testing.T) {
	c := NewCluster(2)
	c.ReplicaN = 2

	// Create secondary server and update second cluster node.
	s := NewServer()
	defer s.Close()
	c.Nodes[1].Host = s.Host()

	// Mock secondary server's executor to verify arguments.
	var remoteCalled bool
	s.Handler.Executor.ExecuteFn = func(ctx context.Context, index string, query *pql.Query, slices []uint64, opt *pilosa.ExecOptions) ([]interface{}, error) {
		if index != `i` {
			t.Fatalf("unexpected index: %s", index)
		} else if query.String() != `SetBit(columnID=2, frame="f", rowID=10)` {
			t.Fatalf("unexpected query: %s", query.String())
		}
		remoteCalled = true
		return []interface{}{nil}, nil
	}

	// Create local executor data.
	hldr := MustOpenHolder()
	defer hldr.Close()
	s.Handler.Holder = hldr.Holder

	// Create frame.
	if _, err := hldr.MustCreateIndexIfNotExists("i", pilosa.IndexOptions{}).CreateFrame("f", pilosa.FrameOptions{}); err != nil {
		t.Fatal(err)
	}

	e := NewExecutor(hldr.Holder, c)
	if _, err := e.Execute(context.Background(), "i", MustParse(`SetBit(rowID=10, frame=f, columnID=2)`), nil, nil); err != nil {
		t.Fatal(err)
	}

	// Verify that one bit is set on both node's holder.
	if n := hldr.MustCreateFragmentIfNotExists("i", "f", pilosa.ViewStandard, 0).Row(10).Count(); n != 1 {
		t.Fatalf("unexpected local count: %d", n)
	}
	if !remoteCalled {
		t.Fatalf("expected remote execution")
	}
}

// Ensure a remote query can set bits on multiple nodes.
func TestExecutor_Execute_Remote_SetBit_With_Timestamp(t *testing.T) {
	c := NewCluster(2)
	c.ReplicaN = 2

	// Create secondary server and update second cluster node.
	s := NewServer()
	defer s.Close()
	c.Nodes[1].Host = s.Host()

	// Mock secondary server's executor to verify arguments.
	var remoteCalled bool
	s.Handler.Executor.ExecuteFn = func(ctx context.Context, index string, query *pql.Query, slices []uint64, opt *pilosa.ExecOptions) ([]interface{}, error) {
		if index != `i` {
			t.Fatalf("unexpected index: %s", index)
		} else if query.String() != `SetBit(columnID=2, frame="f", rowID=10, timestamp="2016-12-11T10:09")` {
			t.Fatalf("unexpected query: %s", query.String())
		}
		remoteCalled = true
		return []interface{}{nil}, nil
	}

	// Create local executor data.
	hldr := MustOpenHolder()
	defer hldr.Close()
	s.Handler.Holder = hldr.Holder

	// Create frame.
	if f, err := hldr.MustCreateIndexIfNotExists("i", pilosa.IndexOptions{}).CreateFrame("f", pilosa.FrameOptions{}); err != nil {
		t.Fatal(err)
	} else if err := f.SetTimeQuantum("Y"); err != nil {
		t.Fatal(err)
	}

	e := NewExecutor(hldr.Holder, c)
	if _, err := e.Execute(context.Background(), "i", MustParse(`SetBit(rowID=10, frame=f, columnID=2, timestamp="2016-12-11T10:09")`), nil, nil); err != nil {
		t.Fatal(err)
	}

	// Verify that one bit is set on both node's holder.
	if n := hldr.MustCreateFragmentIfNotExists("i", "f", "standard_2016", 0).Row(10).Count(); n != 1 {
		t.Fatalf("unexpected local count: %d", n)
	}
	if !remoteCalled {
		t.Fatalf("expected remote execution")
	}
}

// Ensure a remote query can return a top-n query.
func TestExecutor_Execute_Remote_TopN(t *testing.T) {
	c := NewCluster(2)

	// Create secondary server and update second cluster node.
	s := NewServer()
	defer s.Close()
	c.Nodes[1].Host = s.Host()

	// Mock secondary server's executor to verify arguments and return a bitmap.
	var remoteExecN int
	s.Handler.Executor.ExecuteFn = func(ctx context.Context, index string, query *pql.Query, slices []uint64, opt *pilosa.ExecOptions) ([]interface{}, error) {
		if index != "i" {
			t.Fatalf("unexpected index: %s", index)
		} else if !reflect.DeepEqual(slices, []uint64{1, 3}) {
			t.Fatalf("unexpected slices: %+v", slices)
		}

		// Query should be executed twice. Once to get the top bitmaps for the
		// slices and a second time to get the counts for a set of bitmaps.
		switch remoteExecN {
		case 0:
			if query.String() != `TopN(frame="f", n=3)` {
				t.Fatalf("unexpected query(0): %s", query.String())
			}
		case 1:
			if query.String() != `TopN(frame="f", ids=[0,10,30], n=3)` {
				t.Fatalf("unexpected query(1): %s", query.String())
			}
		default:
			t.Fatalf("too many remote exec calls")
		}
		remoteExecN++

		// Return pair counts.
		return []interface{}{[]pilosa.Pair{
			{ID: 0, Count: 5},
			{ID: 10, Count: 2},
			{ID: 30, Count: 2},
		}}, nil
	}

	// Create local executor data on slice 2 & 4.
	hldr := MustOpenHolder()
	defer hldr.Close()
	s.Handler.Holder = hldr.Holder
	hldr.MustCreateRankedFragmentIfNotExists("i", "f", pilosa.ViewStandard, 2).MustSetBits(30, (2*SliceWidth)+1)
	hldr.MustCreateRankedFragmentIfNotExists("i", "f", pilosa.ViewStandard, 4).MustSetBits(30, (4*SliceWidth)+2)

	e := NewExecutor(hldr.Holder, c)
	if res, err := e.Execute(context.Background(), "i", MustParse(`TopN(frame=f, n=3)`), nil, nil); err != nil {
		t.Fatal(err)
	} else if !reflect.DeepEqual(res, []interface{}{[]pilosa.Pair{
		{ID: 0, Count: 5},
		{ID: 30, Count: 4},
		{ID: 10, Count: 2},
	}}) {
		t.Fatalf("unexpected results: %s", spew.Sdump(res))
	}
}

// Ensure executor returns an error if too many writes are in a single request.
func TestExecutor_Execute_ErrMaxWritesPerRequest(t *testing.T) {
	hldr := MustOpenHolder()
	defer hldr.Close()
	e := NewExecutor(hldr.Holder, NewCluster(1))
	e.MaxWritesPerRequest = 3
	if _, err := e.Execute(context.Background(), "i", MustParse(`SetBit() ClearBit() SetBit() SetBit()`), nil, nil); err != pilosa.ErrTooManyWrites {
		t.Fatalf("unexpected error: %s", err)
	}
}

// Executor represents a test wrapper for pilosa.Executor.
type Executor struct {
	*pilosa.Executor
}

// NewExecutor returns a new instance of Executor.
// The executor always matches the hostname of the first cluster node.
func NewExecutor(holder *pilosa.Holder, cluster *pilosa.Cluster) *Executor {
	e := &Executor{Executor: pilosa.NewExecutor()}
	e.Holder = holder
	e.Cluster = cluster
	e.Host = cluster.Nodes[0].Host
	return e
}

// MustParse parses s into a PQL query. Panic on error.
func MustParse(s string) *pql.Query {
	q, err := pql.NewParser(strings.NewReader(s)).Parse()
	if err != nil {
		panic(err)
	}
	return q
}<|MERGE_RESOLUTION|>--- conflicted
+++ resolved
@@ -543,16 +543,12 @@
 		},
 	}
 
-<<<<<<< HEAD
 	//	type NewPluginConstructor func(*Holder) Plugin
 
 	callInfo := &pilosa.PQLCallInfo{
 		Name: "test1",
 	}
 	pilosa.RegisterPlugin(callInfo, pilosa.NewPluginConstructor(p.NewMockPluginConstruct))
-=======
-	pilosa.RegisterPlugin("test1", pilosa.NewPluginConstructor(p.NewMockPluginConstruct))
->>>>>>> 8bac8d9d
 
 	// Execute function with plugin call.
 	// The result should include the total bit count plus 10 for each slice

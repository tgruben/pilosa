package pilosa

import (
	"errors"
	"fmt"
	"io"
	"io/ioutil"
	"os"
	"path/filepath"
	"sort"
	"sync"
	"time"

	"github.com/gogo/protobuf/proto"
	"github.com/pilosa/pilosa/internal"
)

// Default database settings.
const (
	DefaultColumnLabel = "profileID"
)

// DB represents a container for frames.
type DB struct {
	mu   sync.Mutex
	path string
	name string

	// Default time quantum for all frames in database.
	// This can be overridden by individual frames.
	timeQuantum TimeQuantum

	// Label used for referring to columns in database.
	columnLabel string

	// Frames by name.
	frames map[string]*Frame

	// Max Slice on any node in the cluster, according to this node
	remoteMaxSlice        uint64
	remoteMaxInverseSlice uint64

	// Profile attribute storage and cache
	profileAttrStore *AttrStore

	stats StatsClient

	LogOutput io.Writer
}

// NewDB returns a new instance of DB.
func NewDB(path, name string) (*DB, error) {
	err := ValidateName(name)
	if err != nil {
		return nil, err
	}

	return &DB{
		path:   path,
		name:   name,
		frames: make(map[string]*Frame),

		remoteMaxSlice:        0,
		remoteMaxInverseSlice: 0,

		profileAttrStore: NewAttrStore(filepath.Join(path, ".data")),

		columnLabel: DefaultColumnLabel,

		stats:     NopStatsClient,
		LogOutput: ioutil.Discard,
	}, nil
}

// Name returns name of the database.
func (db *DB) Name() string { return db.name }

// Path returns the path the database was initialized with.
func (db *DB) Path() string { return db.path }

// ProfileAttrStore returns the storage for profile attributes.
func (db *DB) ProfileAttrStore() *AttrStore { return db.profileAttrStore }

// SetColumnLabel sets the column label. Persists to meta file on update.
func (db *DB) SetColumnLabel(v string) error {
	db.mu.Lock()
	defer db.mu.Unlock()

	// Make sure columnLabel is valid name
	err := ValidateName(v)
	if err != nil {
		return err
	}
	// Ignore if no change occurred.
	if v == "" || db.columnLabel == v {
		return nil
	}

	// Persist meta data to disk on change.
	db.columnLabel = v
	if err := db.saveMeta(); err != nil {
		return err
	}

	return nil
}

// ColumnLabel returns the column label.
func (db *DB) ColumnLabel() string {
	db.mu.Lock()
	v := db.columnLabel
	db.mu.Unlock()
	return v
}

// Open opens and initializes the database.
func (db *DB) Open() error {
	// Ensure the path exists.
	if err := os.MkdirAll(db.path, 0777); err != nil {
		return err
	}

	// Read meta file.
	if err := db.loadMeta(); err != nil {
		return err
	}

	if err := db.openFrames(); err != nil {
		return err
	}

	if err := db.profileAttrStore.Open(); err != nil {
		return err
	}

	return nil
}

// openFrames opens and initializes the frames inside the database.
func (db *DB) openFrames() error {
	f, err := os.Open(db.path)
	if err != nil {
		return err
	}
	defer f.Close()

	fis, err := f.Readdir(0)
	if err != nil {
		return err
	}

	for _, fi := range fis {
		if !fi.IsDir() {
			continue
		}

		fr, err := db.newFrame(db.FramePath(filepath.Base(fi.Name())), filepath.Base(fi.Name()))
		if err != nil {
			return ErrName
		}
		if err := fr.Open(); err != nil {
			return fmt.Errorf("open frame: name=%s, err=%s", fr.Name(), err)
		}
		db.frames[fr.Name()] = fr

		db.stats.Count("frameN", 1)
	}
	return nil
}

// loadMeta reads meta data for the database, if any.
func (db *DB) loadMeta() error {
	var pb internal.DB

	// Read data from meta file.
	buf, err := ioutil.ReadFile(filepath.Join(db.path, ".meta"))
	if os.IsNotExist(err) {
		db.timeQuantum = ""
		db.columnLabel = DefaultColumnLabel
		return nil
	} else if err != nil {
		return err
	} else {
		if err := proto.Unmarshal(buf, &pb); err != nil {
			return err
		}
	}

	// Copy metadata fields.
	db.timeQuantum = TimeQuantum(pb.TimeQuantum)
	db.columnLabel = pb.ColumnLabel

	return nil
}

// saveMeta writes meta data for the database.
func (db *DB) saveMeta() error {
	// Marshal metadata.
	buf, err := proto.Marshal(&internal.DB{
		TimeQuantum: string(db.timeQuantum),
		ColumnLabel: db.columnLabel,
	})
	if err != nil {
		return err
	}

	// Write to meta file.
	if err := ioutil.WriteFile(filepath.Join(db.path, ".meta"), buf, 0666); err != nil {
		return err
	}

	return nil
}

// Close closes the database and its frames.
func (db *DB) Close() error {
	db.mu.Lock()
	defer db.mu.Unlock()

	// Close the attribute store.
	if db.profileAttrStore != nil {
		db.profileAttrStore.Close()
	}

	// Close all frames.
	for _, f := range db.frames {
		f.Close()
	}
	db.frames = make(map[string]*Frame)

	return nil
}

// MaxSlice returns the max slice in the database according to this node.
func (db *DB) MaxSlice() uint64 {
	if db == nil {
		return 0
	}
	db.mu.Lock()
	defer db.mu.Unlock()

	max := db.remoteMaxSlice
	for _, f := range db.frames {
		if slice := f.MaxSlice(); slice > max {
			max = slice
		}
	}
	return max
}

func (db *DB) SetRemoteMaxSlice(v uint64) {
	db.mu.Lock()
	defer db.mu.Unlock()
	db.remoteMaxSlice = v
}

// MaxInverseSlice returns the max inverse slice in the database according to this node.
func (db *DB) MaxInverseSlice() uint64 {
	if db == nil {
		return 0
	}
	db.mu.Lock()
	defer db.mu.Unlock()

	max := db.remoteMaxInverseSlice
	for _, f := range db.frames {
		if slice := f.MaxInverseSlice(); slice > max {
			max = slice
		}
	}
	return max
}

func (db *DB) SetRemoteMaxInverseSlice(v uint64) {
	db.mu.Lock()
	defer db.mu.Unlock()
	db.remoteMaxInverseSlice = v
}

// TimeQuantum returns the default time quantum for the database.
func (db *DB) TimeQuantum() TimeQuantum {
	db.mu.Lock()
	defer db.mu.Unlock()
	return db.timeQuantum
}

// SetTimeQuantum sets the default time quantum for the database.
func (db *DB) SetTimeQuantum(q TimeQuantum) error {
	db.mu.Lock()
	defer db.mu.Unlock()

	// Validate input.
	if !q.Valid() {
		return ErrInvalidTimeQuantum
	}

	// Update value on database.
	db.timeQuantum = q

	// Perist meta data to disk.
	if err := db.saveMeta(); err != nil {
		return err
	}

	return nil
}

// FramePath returns the path to a frame in the database.
func (db *DB) FramePath(name string) string { return filepath.Join(db.path, name) }

// Frame returns a frame in the database by name.
func (db *DB) Frame(name string) *Frame {
	db.mu.Lock()
	defer db.mu.Unlock()
	return db.frame(name)
}

func (db *DB) frame(name string) *Frame { return db.frames[name] }

// Frames returns a list of all frames in the database.
func (db *DB) Frames() []*Frame {
	db.mu.Lock()
	defer db.mu.Unlock()

	a := make([]*Frame, 0, len(db.frames))
	for _, f := range db.frames {
		a = append(a, f)
	}
	sort.Sort(frameSlice(a))

	return a
}

// CreateFrame creates a frame.
func (db *DB) CreateFrame(name string, opt FrameOptions) (*Frame, error) {
	db.mu.Lock()
	defer db.mu.Unlock()

	// Ensure frame doesn't already exist.
	if db.frames[name] != nil {
		return nil, ErrFrameExists
	}
	return db.createFrame(name, opt)
}

// CreateFrameIfNotExists creates a frame with the given options if it doesn't exist.
func (db *DB) CreateFrameIfNotExists(name string, opt FrameOptions) (*Frame, error) {
	db.mu.Lock()
	defer db.mu.Unlock()

	// Find frame in cache first.
	if f := db.frames[name]; f != nil {
		return f, nil
	}

	return db.createFrame(name, opt)
}

func (db *DB) createFrame(name string, opt FrameOptions) (*Frame, error) {

	if name == "" {
		return nil, errors.New("frame name required")
	}

	// Initialize frame.
	f, err := db.newFrame(db.FramePath(name), name)
	if err != nil {
		return nil, err
	}

	// Open frame.
	if err := f.Open(); err != nil {
		return nil, err
	}

<<<<<<< HEAD
	// Update options.
	if opt.RowLabel != "" {
		err := ValidateName(opt.RowLabel)
		if err != nil {
			return nil, err
		}
	}
	f.SetRowLabel(opt.RowLabel)
=======
	// Default the time quantum to what is set on the DB.
	if err := f.SetTimeQuantum(db.timeQuantum); err != nil {
		f.Close()
		return nil, err
	}

	// Set options.
	if err := f.SetRowLabel(opt.RowLabel); err != nil {
		f.Close()
		return nil, err
	}
>>>>>>> 32f82ef8

	// Add to database's frame lookup.
	db.frames[name] = f

	db.stats.Count("frameN", 1)

	return f, nil
}

func (db *DB) newFrame(path, name string) (*Frame, error) {
	f, err := NewFrame(path, db.name, name)
	if err != nil {
		return nil, err
	}
	f.LogOutput = db.LogOutput
	f.stats = db.stats.WithTags(fmt.Sprintf("frame:%s", name))
	return f, nil
}

// DeleteFrame removes a frame from the database.
func (db *DB) DeleteFrame(name string) error {
	db.mu.Lock()
	defer db.mu.Unlock()

	// Ignore if frame doesn't exist.
	f := db.frame(name)
	if f == nil {
		return nil
	}

	// Close frame.
	if err := f.Close(); err != nil {
		return err
	}

	// Delete frame directory.
	if err := os.RemoveAll(db.FramePath(name)); err != nil {
		return err
	}

	// Remove reference.
	delete(db.frames, name)

	db.stats.Count("frameN", -1)

	return nil
}

type dbSlice []*DB

func (p dbSlice) Swap(i, j int)      { p[i], p[j] = p[j], p[i] }
func (p dbSlice) Len() int           { return len(p) }
func (p dbSlice) Less(i, j int) bool { return p[i].Name() < p[j].Name() }

// DBInfo represents schema information for a database.
type DBInfo struct {
	Name   string       `json:"name"`
	Frames []*FrameInfo `json:"frames"`
}

type dbInfoSlice []*DBInfo

func (p dbInfoSlice) Swap(i, j int)      { p[i], p[j] = p[j], p[i] }
func (p dbInfoSlice) Len() int           { return len(p) }
func (p dbInfoSlice) Less(i, j int) bool { return p[i].Name < p[j].Name }

// MergeSchemas combines databases and frames from a and b into one schema.
func MergeSchemas(a, b []*DBInfo) []*DBInfo {
	// Generate a map from both schemas.
	m := make(map[string]map[string]map[string]struct{})
	for _, dbs := range [][]*DBInfo{a, b} {
		for _, db := range dbs {
			if m[db.Name] == nil {
				m[db.Name] = make(map[string]map[string]struct{})
			}
			for _, frame := range db.Frames {
				if m[db.Name][frame.Name] == nil {
					m[db.Name][frame.Name] = make(map[string]struct{})
				}
				for _, view := range frame.Views {
					m[db.Name][frame.Name][view.Name] = struct{}{}
				}
			}
		}
	}

	// Generate new schema from map.
	dbs := make([]*DBInfo, 0, len(m))
	for db, frames := range m {
		di := &DBInfo{Name: db}
		for frame, views := range frames {
			fi := &FrameInfo{Name: frame}
			for view := range views {
				fi.Views = append(fi.Views, &ViewInfo{Name: view})
			}
			sort.Sort(viewInfoSlice(fi.Views))
			di.Frames = append(di.Frames, fi)
		}
		sort.Sort(frameInfoSlice(di.Frames))
		dbs = append(dbs, di)
	}
	sort.Sort(dbInfoSlice(dbs))

	return dbs
}

// DBOptions represents options to set when initializing a db.
type DBOptions struct {
	ColumnLabel string `json:"columnLabel,omitempty"`
}

// hasTime returns true if a contains a non-nil time.
func hasTime(a []*time.Time) bool {
	for _, t := range a {
		if t != nil {
			return true
		}
	}
	return false
}

type importKey struct {
	View  string
	Slice uint64
}

type importData struct {
	BitmapIDs  []uint64
	ProfileIDs []uint64
}<|MERGE_RESOLUTION|>--- conflicted
+++ resolved
@@ -86,14 +86,15 @@
 	db.mu.Lock()
 	defer db.mu.Unlock()
 
-	// Make sure columnLabel is valid name
-	err := ValidateName(v)
-	if err != nil {
-		return err
-	}
 	// Ignore if no change occurred.
 	if v == "" || db.columnLabel == v {
 		return nil
+	}
+
+	// Make sure columnLabel is valid name
+	err := ValidateName(v)
+	if err != nil {
+		return err
 	}
 
 	// Persist meta data to disk on change.
@@ -373,16 +374,6 @@
 		return nil, err
 	}
 
-<<<<<<< HEAD
-	// Update options.
-	if opt.RowLabel != "" {
-		err := ValidateName(opt.RowLabel)
-		if err != nil {
-			return nil, err
-		}
-	}
-	f.SetRowLabel(opt.RowLabel)
-=======
 	// Default the time quantum to what is set on the DB.
 	if err := f.SetTimeQuantum(db.timeQuantum); err != nil {
 		f.Close()
@@ -394,7 +385,6 @@
 		f.Close()
 		return nil, err
 	}
->>>>>>> 32f82ef8
 
 	// Add to database's frame lookup.
 	db.frames[name] = f
